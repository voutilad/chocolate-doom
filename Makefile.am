AUX_DIST_GEN =                          \
        $(ac_aux_dir)/install-sh        \
        $(ac_aux_dir)/missing

MSVC_FILES=                             \
        msvc/chocolate.sln              \
        msvc/config.h                   \
        msvc/doom.vcproj                \
        msvc/heretic.vcproj             \
        msvc/hexen.vcproj               \
        msvc/inttypes.h                 \
        msvc/libpcsound.vcproj          \
        msvc/libtextscreen.vcproj       \
        msvc/README                     \
        msvc/server.vcproj              \
        msvc/setup.vcproj               \
        msvc/stdint.h                   \
        msvc/win32.rc

CODEBLOCKS_FILES=                              \
        codeblocks/chocolate.workspace         \
        codeblocks/config.h                    \
        codeblocks/doom.cbp                    \
        codeblocks/game-res.rc                 \
        codeblocks/heretic.cbp                 \
        codeblocks/hexen.cbp                   \
        codeblocks/libpcsound.cbp              \
        codeblocks/libtextscreen.cbp           \
        codeblocks/README                      \
        codeblocks/server.cbp                  \
        codeblocks/setup.cbp                   \
        codeblocks/setup-res.rc

DATA_FILES=                   \
        data/doom.ico         \
        data/doom.png         \
        data/setup.ico        \
        data/setup.png        \
        data/convert-icon

EXTRA_DIST=                             \
        $(AUX_DIST_GEN)                 \
        $(MSVC_FILES)                   \
        $(CODEBLOCKS_FILES)             \
        $(DATA_FILES)                   \
        config.h                        \
        CMDLINE                         \
        HACKING                         \
        TODO                            \
        BUGS

MAINTAINERCLEANFILES =  $(AUX_DIST_GEN)

docdir=$(prefix)/share/doc/@PACKAGE@
<<<<<<< HEAD
SUBDIRS=wince textscreen pcsound src man 
=======
SUBDIRS=wince textscreen pcsound src man setup
DIST_SUBDIRS=pkg $(SUBDIRS)
>>>>>>> 2c6e7b2f

if HAVE_PYTHON

CMDLINE : src/
	./man/docgen -p man/CMDLINE.template src/ > $@

endif
<|MERGE_RESOLUTION|>--- conflicted
+++ resolved
@@ -52,12 +52,8 @@
 MAINTAINERCLEANFILES =  $(AUX_DIST_GEN)
 
 docdir=$(prefix)/share/doc/@PACKAGE@
-<<<<<<< HEAD
 SUBDIRS=wince textscreen pcsound src man 
-=======
-SUBDIRS=wince textscreen pcsound src man setup
 DIST_SUBDIRS=pkg $(SUBDIRS)
->>>>>>> 2c6e7b2f
 
 if HAVE_PYTHON
 
