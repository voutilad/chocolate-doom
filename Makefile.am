--- conflicted
+++ resolved
@@ -58,11 +58,9 @@
 MAINTAINERCLEANFILES =  $(AUX_DIST_GEN)
 
 docdir=$(prefix)/share/doc/@PACKAGE@
-<<<<<<< HEAD
-SUBDIRS=wince textscreen pcsound src man 
-=======
-SUBDIRS=wince textscreen opl pcsound src man setup
->>>>>>> f151517b
+
+SUBDIRS=wince textscreen opl pcsound src man
+
 DIST_SUBDIRS=pkg $(SUBDIRS)
 
 if HAVE_PYTHON
