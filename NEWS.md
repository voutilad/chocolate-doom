## HEAD

### General
  * The 0 and 5 keys on the number pad can now be bound independently
    of any other keyboard key.  (thanks BlooD2ool)
  * Man page generation has been reworked to use autoconf macro
    substitution, making it eaiser for downstream forks to change the
    project name.  (thanks Jon)
  * Several functions have been hardened against incomplete reads and
    error conditions, and made safer.  (thanks turol)
  * We now print a meaningful error message when a savegame cannot be
    loaded.  (thanks Zodomaniac, chungy)
  * Fixed an exception thrown by the Windows kernel when debugging with
    GDB.  (thanks AXDOOMER)

### Build systems
  * Microsoft Visual Studio files have been removed due to technical
    limitations of the software preventing cross-version
    compatibility, difficult dependency management, as well as being
    unmaintained in general, resulting in a very difficult process to
    get up to speed using this IDE and Chocolate Doom.

### Hexen
  * ACS code has been hardened against potential security
    vulnerabilities.

## 3.0.0 (2017-12-30)

  Chocolate Doom 3.0 is a new major revision. The main change is that
  the codebase has been ported to SDL 2.0. This brings a number of
  benefits, although there have also been some other minor changes (all
  listed below).

  Huge thanks go to the entire Chocolate Doom team for working on the
  port to SDL2, and to all the testers who have found and reported bugs
  during its development.

### General
  * All screen scaling is now performed in hardware, meaning that the
    game can run in arbitrary window sizes in high quality. It can also
    scale to very large resolutions sizes without using large amounts of
    CPU or suffering degraded performance (thanks Fabian).
  * It is now possible to switch between windowed and full screen modes
    while the game is running by pressing alt + enter (thanks Jon)
  * Windows binaries now ship with several previously-optional DLLs.
    This means it is now possible to take PNG screenshots and to use
    digital music packs (FLAC/Ogg Vorbis formats).
  * The game now remembers your preferred monitor and will start on the
    same monitor you were using the last time you played. Windows appear
    centered on the screen.
  * The OS X launcher was tweaked somewhat, and now uses proper path
    controls for choosing files. FreeDM was added as an IWAD.
  * Configuration files on Mac OS X and Unix are now stored in locations
    compliant with the XDG standard (thanks chungy):
    - On Unix: `~/.local/share/chocolate-doom/`
    - On OS X: `~/Library/Application Support/chocolate-doom/`
  * Icons when the game is running are now a higher resolution.
  * Keyboard input is improved and uses the new SDL input API; on
    systems with on-screen keyboards, this should activate the on-screen
    keyboard when it is appropriate.
  * Menu navigation with the joystick is now much more practical, and
    it’s possible to bind a joystick axis to look up/down in games which
    support it (thanks Jon, Wintermute0110).
  * Several command line options were removed that were judged to be
    useless: `-grabmouse`, `-novert` and `-nonovert`. The mouse grabbing
    and novert settings can still be configured in the setup tool.
  * There is no longer any option in the setup tool to specify a screen
    resolution, since in full screen mode the game just runs at the
    desktop resolution without changing screen modes. If necessary, the
    config file options `fullscreen_width` and `fullscreen_height` can
    be used to explicitly set a screen resolution.
  * There is no longer a soft dependency on Zenity on Unix systems; the
    SDL API is now used to display error dialogs.
  * Joysticks are identified more precisely using GUID now.
  * A new parameter, `-savedir` allows users to specify a directory from
    which to load and save games. (thanks CapnClever)
  * The midiproc code from Eternity Engine has been imported, improving
    native MIDI playback on Windows and fixing a long-standing bug with
    music volume adjustment (thanks AlexMax, Quasar).
  * VGA “porch” emulation was added (thanks Jon).
  * The codebase now compiles with OpenWatcom (thanks Stephen Finniss).

### Doom
  * The GOG install of Doom 3: BFG Edition is now detected (thanks chungy)
  * A `-shorttics` command line parameter was added that simulates
    recording a vanilla demo without actually recording a demo.

### Hexen
  * The CD audio option for music playback has been removed; the CD
    playback API has been removed from SDL 2.0. However, it is possible
    to use digital music packs as an alternative.

### Strife
  * `voices.wad` is now correctly loaded before PWADs (thanks
    @Catoptromancy)

### libtextscreen
  * On OS X on machines with retina displays, text screens are rendered
    using a high detail font.
  * File selector widgets now look more visually distinctive.
  * There is now a convenience widget for conditionally hiding widgets.
  * Font handling was restructured to be based around PNG format fonts
    which are converted during the build and can be more easily edited.
  * Handling of code pages was cleaned up, so it is easier to change the
    code to work with a different code page now.
  * Lots of the UI code was changed to use UTF-8 strings.
  * File extensions when using the Zenity file selector are now case
    insensitive (thanks Jon).

## 2.3.0 (2016-12-29)

### General
  * Bash completion scripts are included (thanks Fabian)
  * The OS X launcher now supports the .lmp file format (thanks Jon)
  * Pitch-shifting from early versions of Doom, Heretic, and Hexen.
    is now supported (thanks Jon)
  * Aspect ratio-corrected 1600×1200 PNGs are now written (thanks Jon)
  * OPL emulation is more accurate (thanks Nuke.YKT)
  * DMX bugs with GUS cards are now better emulated (thanks Nuke.YKT)
  * The disk activity floppy disk icon is now shown (thanks Fabian, Jon)
  * Checksum calculations are fixed on big endian systems, allowing
    multiplayer games to be played in mixed little/big-endian
    environments (thanks GhostlyDeath, njankowski)
  * The NES30, SNES30, and SFC30 gamepads are detected and configured
    automatically by the Setup tool. The automap can also be configured
    to a joystick button (thanks Jon)
  * The vanilla limit of 4046 lumps per WAD is now enforced (thanks
    Jon, Quasar, Edward-san)
  * Solidsegs overflow is emulated like in vanilla (thanks Quasar)
  * Multiple capitalizations are now tried when searching for WAD files,
    for convenience when running on case sensitive filesystems (thanks
    Fabian).
  * A new command line argument, `-strictdemos`, was added, to allow
    more careful control over demo format extensions. Such extensions
    are now forbidden in WAD files and warning messages are shown.

### Build systems
  * There is better compatibility with BSD Make (thanks R.Rebello)
  * `./configure --with-PACKAGE` checks were repaired to behave
    logically, rather than disabling the feature (thanks R.Rebello)
  * Games are now installed to ${bindir} by default, eg.
    /usr/local/bin, rather than /usr/local/games (thanks chungy)
  * Visual Studio 2015 is now supported (thanks Azarien)
  * SDL headers and libraries can now exist in the Microsoft Visual
    Studio project directory (thanks Quasar)
  * CodeBlocks projects were repaired by removing non-existent files
    from the project files (thanks krystalgamer)

### Doom
  * Chex Quest’s level warp cheat (LEESNYDER##) now behaves more like
    like the original EXE (thanks Nuke.YKT)
  * It’s now possible to start multiplayer Chex Quest games.
  * Freedoom: Phase 1 <= 0.10.1 can now be loaded with mods, with
    -gameversion older than ultimate (thanks Fabian, chungy)
  * The IWAD order preference for GOG.com installs matches vanilla
    Final Doom: doom2, plutonia, tnt, doom (thanks chungy)
  * There are better safety checks against write failures when saving
    a game, such as when the directory is read-only (thanks
    terrorcide)
<<<<<<< HEAD
  * Versions 1.666, 1.7, and 1.8 are emulated (thanks Nuke.YKT)
  * Crashes are now handled more gracefully when a linedef references
    nonexistent sidedefs (thanks Fabian)
=======
  * Versions 1.666, 1.7, and 1.8 are emulated. (thanks Nuke.YKT)
  * Map33 intermission screen and map33-map35 automap names are
    emulated. (thanks CapnClever)
>>>>>>> e1f113ae

### Heretic
  * Map names were added for Episode 6, fixing a crash after completing
    a level in this episode (thanks J.Benaim)
  * Support for unlimited demo/savegames was added (thanks CapnClever)
  * Demo support is expanded: `-demoextend` allows demos to last longer
    than a single level; `-shortticfix` adjusts low-resolution turning
    to match Doom’s handling, and there is now `-maxdemo` and `-longtics`
    support (thanks CapnClever)

### Hexen
  * The MRJONES cheat code returns an identical string to vanilla, and
    enables fully reproducible builds (thanks Fabian)
  * An issue was fixed where the game crashed while killing the
    Wraithverge in 64-bit builds (thanks J.Benaim)
  * Support for unlimited demo/savegames was added (thanks CapnClever)
  * Mouse buttons for strafe left/right and move backward were added,
    as well as a “Double click acts as use” mouse option (thanks
    CapnClever)
  * Demo support is expanded: `-demoextend` allows demos to last longer
    than a single level; `-shortticfix` adjusts low-resolution turning
    to match Doom’s handling, and there is now `-maxdemo` and `-longtics`
    support (thanks CapnClever)

### Strife
  * Support was added for automatic loading of the IWAD from the GOG.com
    release of Strife: Veteran Edition on Windows (thanks chungy)
  * Jumping can now be bound to a mouse button (thanks Gez)
  * Gibbing logic was changed to match vanilla behavior (thanks Quasar)
  * Several constants differences from vanilla were fixed (thanks
    Nuke.YKT, Quasar)
  * When using -iwad, voices.wad from the IWAD’s directory is prefered
    over auto-detected DOS/Steam/GOG.com installs (thanks Quasar)

### libtextscreen
  * The API for creating and managing tables and columns was simplified.
  * It’s now possible to cycle through tables with the tab key.
  * Windows can now have multiple columns.

## 2.2.1 (2015-09-10)

  Chocolate Doom has not seen a great deal of “stable” patch releases
  in its history. While the development tree sees major new features
  and changes, the purpose of this release, and hopefully others to
  follow like it, is to repair some deficiencies that existed
  in 2.2.0.

### General
  * Preferences for the OS X launcher are now stored with a unique
    name to not conflict with other applications. (thanks
    Xeriphas1994)
  * Unix desktop entry files are now brought up to full desktop entry
    specification compliance. (thanks chungy, Fabian)
  * Unix AppData entries are now included, allowing software centers
    to display detailed information about the engines. (thanks chungy)
  * Partial XDG base directory specification compliance on Unix
    systems now exist to search for IWAD paths.  One benefit is that
    $HOME/.local/share/games/doom is now a valid location to store and
    automatically find IWADs. (thanks chungy)

### Build systems
  * The Microsoft Visual Studio build system was not fully functional
    in 2.2.0 and has been fixed. (thanks Linguica)
  * The autoconf build system checks for windres only for Windows
    toolchains.  Some Linux distributions mistakingly include the
    program in their native toolchains. (thanks Fabian)
  * A compiler hint for packed structs has been added, which otherwise
    broke the games when built under recent GCC releases for
    Windows. (thanks Fabian)

### Doom
  * The GOG.com releases of The Ultimate Doom, Doom II, and Final Doom
    are now detected and supported on Windows. (thanks chungy)
  * An integer overflow was used in spawn angle calculation, undefined
    C behavior which broke with Clang optimization.  (thanks David
    Majnemer for insight)

### Setup tool
  * The help URL for the level warp menu now points to the proper wiki
    page, rather than the multiplayer page.
  * The manifest has been updated for Windows 10 compatibility.
    (thanks chungy)

## 2.2.0 (2015-06-09)

  * The Hexen four level demo IWAD is now supported. Thanks to Fabian
    Greffrath for his careful investigation and emulation of the demo
    game’s behavior in developing this.
  * OPL music playback has been improved in a number of ways to match
    the behavior of Vanilla Doom’s DMX library much more closely. OPL3
    playback is also now supported. Thanks go to Alexey Khokholov for
    his excellent research into the Vanilla DMX library that enabled
    these improvements.
  * New gamepad configurations:
      - PS4 DualShock 4 (thanks Matt “3nT” Davis).
      - Xbox One controller on Linux (thanks chungy).
      - “Super Joy Box 7” USB/PC gameport adapter.
  * The Doom reload hack has been added back. See the wiki for more
    context on this: http://doomwiki.org/wiki/Reload_hack
  * The IWAD file from Strife: Veteran Edition is now detected
    automatically (thanks chungy).
  * It’s now possible to build outside of the source directory (thanks
    Dave Murphy).
  * MSVC project files were brought up to date (thanks dbrackett16).
  * M_StringDuplicate() has been added as a safer replacement for
    strdup() (thanks Quasar). M_StringCopy() now handles short buffers
    more gracefully.
  * The netgame discrepancy window is now dismissed by pressing enter
    to proceed, not escape (thanks Alexandre-Xavier).
  * A couple of source files that were in the previous release and
    were GPL3 have been replaced by GPL2 equivalents. Previous
    releases that included these files should be retroactively
    considered GPL3.

### Bug fixes
  * A long-standing bug that could cause every display frame to be
    rendered twice was fixed (thanks Linguica, Harha, Alexandre-
    Xavier).
  * Lots of endianness fixes were integrated that were found by Ronald
    Lasmanowicz during development of his Wii port of Chocolate Doom,
    including a fix for a bug that could cause monsters to become
    partially invisible.
  * DeHackEd files without a newline character at the EOF are now
    correctly parsed (thanks Fabian).
  * An infinite loop that could occur in the weapon cycling code was
    fixed (thanks raithe, Fabian).
  * Mouse input triggered by cursor warp was fixed (thanks Super6-4).
  * Loop tags in substitute music files are ignored if both of the
    loop tags are equal to zero. This makes us consistent with other
    source ports that support the tags.
  * It’s now possible to more conveniently play back demo .lmp files
    with names that end in the all-caps “.LMP” (thanks Ioan Chera).
  * Some code that accessed memory after freeing it was fixed. Two new
    parameters, -zonezero and -zonescan, were added to try to help
    detect these cases.
  * Mistaken assumptions about representations of booleans that
    affected some ARM systems were fixed (thanks floppes).
  * memcpy() uses on overlapping memory were changed to use memmove(),
    fixing abort traps on OpenBSD (thanks ryan-sg).
  * Hyphens in manpages were fixed (thanks chungy, Fabian).
  * Lots of compiler build warnings were fixed (thanks Fabian).

### Setup tool
  * The setup tool now has help buttons for its various different
    screens, which link to articles on the wiki that give more
    information (thanks to chungy for helping to put the wiki pages
    together).
  * A fix was applied for a buffer overrun that could occur if the
    user had lots of IWAD files installed (thanks Fabian).
  * A crash related to username lookup was fixed.
  * It’s now possible to connect via the setup tool to multiplayer
    servers that are not listening on the default port (thanks
    Alexandre-Xavier).

### Doom
  * Sky transitions when emulating the id anthology version of the
    Final Doom executable were fixed (thanks Alexandre-Xavier, Fabian,
    chungy).
  * Structure fields in the stair-building functions were fixed to be
    deterministic, fixing a desync in mm09-512.lmp (thanks Fabian).

### Hexen
  * A bug with texture names that had long names was fixed (thanks
    ETTiNGRiNDER).
  * Minotaur spawn time is now stored in little endian format, fixing
    a bug that affected compatibility with Vanilla savegames on big
    endian systems.
  * Code that starts ACS scripts is no longer compiler-dependent.

### Strife (all these are thanks to Quasar)
  * Sound priority was changed, so that the ticking sound that Stalker
    enemies make while active matches Vanilla behavior (thanks
    GeoffLedak).
  * Minor fixes to game behavior to match Vanilla, discovered during
    development of Strife: Veteran edition.
  * Behavior of descending stairs was fixed to match Vanilla.
  * Inventory items beyond the 8-bit range are now allowed in
    netgames.
  * Automap behavior better matches Vanilla now.
  * Multiplayer name changes were fixed.
  * Sound origin behavior for switches was fixed.
  * Teleport beacon behavior was fixed.
  * Default Strife skill level and screen size were changed to match
    Vanilla.
  * Bug was fixed where Rowan would not always take Beldin’s ring.
  * Totally-invisible objects are now displayed correctly, and a
    Vanilla glitch with Shadow Acolytes is correctly emulated.
  * The level name for MAP29 (Entity’s Lair) was fixed (thanks
    chungy).

### libtextscreen
  * The main loop now exits immediately once all windows are closed
    (thanks Alexander-Xavier).
  * The large font is no longer selected based entirely on screen
    size.

## 2.1.0 (2014-10-22)

  Chocolate Doom now supports high-quality substitute music packs that
  are used in place of the original MIDI music tracks. I’m hoping to
  put together high-quality recordings of the music for all supported
  games using the Roland SC-55 synthesizer originally used to compose
  Doom’s music (thanks twipley and MusicallyInspired).

  Support for joysticks and gamepads has been significantly improved
  in this version. Most gamepads should now work; if they don’t,
  please report a bug. A number of gamepads are now automatically
  detected and configured automatically; if yours is not, you can help
  by sending in details. See the following page:

  http://www.chocolate-doom.org/wiki/index.php/Adding_your_gamepad

  OPL MIDI playback has been significantly improved, and problems with
  most tracks should now be resolved. Multi-track MIDI files now play
  back properly, MIDI tempo meta events are now supported and problems
  with stuttering when playing certain tracks have been fixed. If you
  still have problems with OPL playback, let me know.

  Also of note is that Chocolate Doom now has a document that
  describes the philosophy of the project and the reasoning behind its
  design (see PHILOSOPHY distributed with the source).

### Other new features
  * There is now a -dehlump command line parameter to load Dehacked
    files contained inside WAD files (thanks Fabian Greffrath).
  * PNG format screenshots are now supported, and there is a dedicated
    key binding for taking screenshots without needing to always use
    -devparm (thanks Fabian Greffrath). The PrintScreen key can be
    used as a key binding (thanks Alexandre-Xavier).
  * There is now a config file variable (snd_maxslicetime_ms) to
    control the sound buffer size, and the default is more precise to
    reduce sound latency (thanks Holering).
  * You can now use an external command for music playback (thanks
    Holering).
  * All games now detect if you’re tring to play using the wrong type
    of IWAD (doom.wad with Hexen, etc.) and exit with a helpful error
    message. A couple of users made this mistake after the 2.0 release
    introduced support for the new games.
  * The OS X app now associates with .hhe and .seh files.
  * There is now a -nodes parameter that automatically starts a
    netgame when a desired number of players have joined the game.
  * There is now more extensive documentation about music
    configuration (README.Music).
  * On Linux, a GUI pop-up is used when the game quits with an error
    to show the error message (thanks Willy Barro).
  * There are now Linux .desktop files for all supported games (thanks
    Mike Swanson).
  * The -geometry command line parameter can now be used to specify
    fullscreen or windowed modes, eg. -geometry 640x480w or -geometry
    1024x768f. (thanks Mike Swanson)

### Doom
  * Minor workarounds were added to allow the BFG Edition IWADs to be
    used without crashing the game (thanks Fabian Greffrath).
  * GUS patch files included with the BFG Edition are now
    automatically detected.
  * The “no fog on spawn west” Vanilla bug is now correctly emulated
    (thanks xttl).
  * Behavior of older versions of Doom back to v1.666 can now be
    emulated.
  * The new Freedoom IWAD names are now recognized and supported.
  * Freedoom’s DEHACKED lump can now be parsed and is automatically
    loaded when a Freedoom IWAD file is used (thanks Fabian
    Greffrath). A new command line parameter, -nodeh, can be used to
    prevent this from being loaded.
  * Behavior of the M_EPI4 menu item is now correctly emulated based
    on game version (thanks Alexandre-Xavier).
  * IDCLEV up to MAP40 is now supported, to match Vanilla (thanks
    Alexandre-Xavier).
  * Level warping on the command line (-warp) to episodes higher than
    4 is possible, matching Vanilla behavior (thanks plumsinus).
  * The -cdrom command line parameter writes savegames to the correct
    directory now, matching Vanilla Doom behavior (thanks
    Alexandre-Xavier).
  * The Doom II mission pack to use can now be specified manually on
    the command line with the -pack parameter (thanks chungy)

### Heretic
  * Weapon cycling keys for mouse and joystick were fixed (thanks
    Sander van Dijk).
  * The -timedemo parameter has been fixed, and -playdemo now handles
    full paths correctly.
  * A bug when panning the map was fixed (thanks Chris Fielder).
  * A savegame bug where plat_t structures were not restored correctly
    was fixed (thanks romeroyakovlev).
  * Rebinding of the pause key was fixed (thanks Fabian Greffrath).

### Hexen
  * Music workarounds have been added so that it is possible to play
    using the Mac version of the Hexen IWAD file.
  * Weapon cycling keys for mouse and joystick were fixed (thanks
    Sander van Dijk).
  * The -timedemo parameter has been fixed, and -playdemo now handles
    full paths correctly.
  * There are now key bindings to allow the artifact keys to be
    rebound (thanks Fabian Greffrath).
  * Rebinding of the pause key was fixed (thanks Fabian Greffrath).
  * Maximum level number was extended to MAP60, allowing multiplayer
    games using the Deathkings add-on.
  * The startup screen can now be aborted by pressing escape, like in
    Vanilla.
  * Desync when playing back DEMO1 was fixed (thanks alexey.lysiuk).

### Strife
  * “Show mission” key is configured properly in setup (thanks Sander
    van Dijk).
  * Default music volume level now matches Vanilla (thanks
    Alexandre-Xavier).
  * Teleport beacon allegiance was fixed to match Vanilla (thanks
    Quasar).
  * The stair building code now more closely matches Vanilla (thanks
    Quasar).
  * Torpedo weapon changing behavior now matches Vanilla (thanks
    Quasar).

### Cleanups
  * The copyright headers at the top of all source files have been
    vastly simplified.
  * Unsafe string functions have been eliminated from the codebase.
    Thanks to Theo de Raadt for calling out Chocolate Doom by name
    (alongside many other packages) for still using unsafe functions
    like strcpy: http://marc.info/?l=openbsd-tech&m=138733933417096
  * vldoor_e enum values are now namespaced to avoid potential
    conflicts with POSIX standard functions.

### Bug fixes
  * WAD and Dehacked checksums are now sent to clients and checked
    correctly when setting up netgames.
  * A bug was fixed that caused sound not to work in multiplayer games
    (thanks to everyone who reported this, and for Alexandre-Xavier
    and Quasar for help in fixing it).
  * The “D_DDTBLU disease” bug affecting certain MIDI files has been
    fixed (thanks plumsinus, Brad Harding and Quasar).
  * Calculation of the -devparm “ticker” dots was fixed to match
    Vanilla behavior (thanks _bruce_ and Alexandre-Xavier).
  * The PC speaker code now supports the full range of sound
    frequencies (thanks Gez).
  * Annoying “jumping” behavior when grabbing the mouse cursor was
    fixed.
  * The screen is now initialized at the native bit depth by default,
    to avoid problems with systems that don’t handle 8-bit
    screenbuffers very well any more.
  * The --docdir argument to the configure script is now honored
    (thanks Jan Engelhardt).
  * Various issues with the build were fixed (thanks Jan Engelhardt
    and Fabian Greffrath).
  * Backwards parameters were fixed in the sound code (thanks
    proteal).
  * A crash was fixed when running fullscreen with the -2 parameter
    (thanks Fabian Greffrath).
  * A crash when using large values of snd_channels was fixed (thanks
    Alexandre-Xavier).
  * A resource leak in the BSD PC speaker code was fixed (thanks
    Edward-san).
  * Windows resource files were fixed for Windows 7 (thanks Brad
    Harding).
  * A hard to trigger crash caused by a realloc() in the WAD code was
    fixed (thanks Fabian Greffrath for debugging).
  * A bug has been fixed where Chocolate Doom would stay running in
    the background on Windows after quitting. SDL_Quit() is called now
    (thanks johnsirett, Brad Harding, Quasar).
  * String replacements in dehacked lumps can now be overridden if a
    subsequent dehacked patch replaces the same string.

### libtextscreen
  * Clicking on scrollbars now jumps to the correct position (thanks
    Alexandre-Xavier).
  * A use-after-free bug has been fixed where a click in a window that
    causes the window to close could lead to a crash (thanks DuClare).
  * Characters that are unprintable in the Extended ASCII chart are
    just ignored when they’re typed, rather than appearing as an
    upside-down question mark (thanks Alexandre-Xavier).

## 2.0.0 (2013-12-09)

  This is version 2.0 of Chocolate Doom! This new major version is
  released to celeberate the 20th anniversary of the first release of
  Doom in 1993. Happy Birthday Doom!

  This new version has some major changes compared to the 1.0 series:

  * The codebase now includes Chocolate Heretic and Chocolate
    Hexen. These are based on the GPL source code released by Raven
    Software.
  * Also included is Chocolate Strife. This was developed through a
    mammoth four year reverse engineering project conducted by James
    “Quasar” Haley and Samuel “Kaiser” Villareal. The result is the
    most accurate reproduction of Strife to date, including full demo
    and savegame compatibility. See README.Strife for more
    information.

### Minor features that are nonetheless worth mentioning
  * Chocolate Doom now includes a -statdump command line option, which
    emulates the output of the statdump.exe tool. This is used to
    implement a form of regression testing (statcheck) that directly
    compares against the Vanilla behavior.
  * Chocolate Heretic includes HHE patch file support, and I believe
    is the first Heretic port to include this feature.
  * GUS “pseudo-emulation” is now supported. This does not fully
    emulate a GUS, but Doom’s DMXGUS lump can be used to generate a
    Timidity configuration file that plays music using the GUS patch
    set.
  * The setup tool now includes a built-in server browser, for use
    when selecting a server to join.

  Version 2.0 of Chocolate Doom has been in development for a long
  time, and there have been many bugs fixed over this time, too many
  to list here. Thanks to all the people who have tested it and
  diligently reported bugs over this time, and to all the people who
  have tested the beta releases over the past couple of months.  Your
  contributions have been essential and invaluable.

## 1.7.0 (2012-06-09)

  * Fixed gnome-screensaver desktop file (thanks Rahul Sundaram).
  * Updated COPYING to current version of GPL2 (thanks Rahul
    Sundaram).
  * Running servers now re-resolve the address of the master server
    occasionally, to adapt to DNS address changes.
  * Error dialog is no longer shown on OS X when running from the
    console.
  * The Makefiles no longer use GNU make extensions, so the package
    builds on OpenBSD.
  * There is now an OPL MIDI debug option (-opldev), useful for when
    developing GENMIDI lumps.
  * A workaround for SDL mouse lag is now only used on Windows (where
    it is needed), and not on other systems. This fixes Chocolate Doom
    on AmigaOS (thanks Timo Sievänen).
  * UTF-8 usernames are supported, and Windows usernames with
    non-ASCII characters are now supported (thanks Alexandre Xavier).

### Compatibility
  * Palette accuracy is reduced to 6 bits per channel, to more
    accurately emulate the PC VGA hardware (thanks GhostlyDeath).
  * Fixed teleport behavior when emulating the alternate Final Doom
    executable (-gameversion final2) (thanks xttl).

### Bugs fixed
  * Fixed weapon cycling keys when playing in Shareware Doom and using
    the IDKFA cheat (thanks Alexandre Xavier).
  * Fixed the default mouse buttons in the setup tool (thanks
    Alexandre Xavier).
  * Chat macros now work when vanilla_keyboard_mapping is turned off.
  * Default chat macros were fixed in the setup tool.
  * Ping time calculation was fixed for LAN search, and made more
    accurate for all searches.
  * Fixed bug with detection of IWAD type by filename (thanks mether).

### libtextscreen
  * There is now limited UTF-8 text support in the textscreen library,
    used in the label and input box widgets.
  * Scroll bar behavior was fixed (thanks Alexandre Xavier).
  * Input boxes stop editing and save when they lose their focus,
    correcting a previous counterintuitive behavior (thanks Twelve).
  * The numeric keypad now works properly when entering text values
    (thanks Twelve).

## 1.6.0 (2011-05-17)

  * The instructions in the INSTALL file are now customized for
    different platforms, and each binary package contains a version
    with instructions specific to the platform that it is targetting.
    This should help to avoid confusion that some users have reported
    experiencing.
  * The display settings window in the setup tool has been reorganised
    to a better arrangement.
  * It is now possible to load .lmp files (and play back demos) with
    long filenames (thanks blzut3).
  * In the setup tool, it is now possible to hold down shift when
    changing key/mouse/joystick bindings to prevent other bindings to
    the same key from being cleared (thanks myk).
  * The joystick menu in the setup tool now has a test button (thanks
    Alexandre Xavier).
  * Specifying the -privateserver option implies -server (thanks
    Porsche Monty).
  * The Mac OS X .dmg package now has a background and looks generally
    more polished.
  * In Mac OS X, it is now possible to simply double click an IWAD
    file in the Finder to configure its location within the launcher.
  * Freedesktop.org desktop files are now installed for Doom and the
    setup tool, which will appear in the main menu on desktop
    environments such as Gnome and KDE (thanks Adrián Chaves
    Fernández).
  * The Chex Quest dehacked patch (chex.deh) will now be detected if
    it is in the same directory as the IWAD file.

### Compatibility
  * Added support for the alternate version of the Final Doom
    executable included in some later versions of the Id Anthology.
    This version fixed the demo loop crash that occurred with the
    “original” Final Doom executable.

    This executable can be selected on the command line with
    -gameversion final2. It has been made the default when playing
    with the Final Doom IWADs (the original behavior can be selected
    with -gameversion final).  (thanks Porsche Monty, Enjay).
  * Very short sound effects are not played, to better emulate the
    behavior of DMX in Vanilla Doom (thanks to Quasar for help in
    investigating this).
  * The null sector dereference emulation code has been imported from
    Prboom+ - this fixes a desync with CLNJ-506.LMP (thanks entryway).
  * The IDMUS cheat doesn’t work when emulating the v1.9 executable
    (thanks Alexandre Xavier).

### Bugs fixed
  * Menu navigation when using joystick/joypad (thanks Alexandre
    Xavier).
  * For configuration file value for shift keys, use scan code for
    right shift, not left shift (thanks Alexandre Xavier).
  * Default joystick buttons for the setup tool now match Vanilla
    (thanks twipley).
  * Visual Studio project files work again (thanks GhostlyDeath).
  * The default sfx/music volume set by the setup tool is now 8
    instead of 15, matching the game itself. (thanks Alexandre
    Xavier).
  * Weapon cycling from the shotgun to the chaingun in Doom 1 now
    works properly (thanks Alexandre Xavier).
  * MIDI playback that locked up when using an empty MUS / MIDI file
    (thanks Alexandre Xavier).
  * Default sampling rate used by setup tool changed to 44100Hz, to
    match the game default (thanks Alexandre Xavier).
  * Cheat codes and menu hot keys now work when shift is held down or
    capslock turned on (thanks Alexandre Xavier).

### libtextscreen
  * The background on GUI controls now lights up when hovering over
    them, so that it is more obvious what you are selecting.
  * It is now possible to type a “+” in input boxes (thanks Alexandre
    Xavier).
  * It is possible to use the mouse wheel to scroll through scroll
    panes.
  * Clicking on scroll bars now moves the scroll handle to a matching
    location.
  * Clicking outside a dropdown list popup window now dismisses the
    window.
  * Window hotkeys that are an alphabetical letter now work when shift
    is held down or capslock turned on (thanks Alexandre Xavier).

## 1.5.0 (2011-01-02)

  Big changes in this version:

  * The DOSbox OPL emulator (DBOPL) has been imported to replace the
    older FMOPL code.  The quality of OPL emulation is now therefore
    much better.
  * The game can now run in screen modes at any color depth (not just
    8-bit modes).  This is mainly to work around problems with Windows
    Vista/7, where 8-bit color modes don’t always work properly.
  * Multiplayer servers now register themselves with an Internet
    master server.  Use the -search command line parameter to find
    servers on the Internet to play on.  You can also use DoomSeeker
    (http://skulltag.net/doomseeker/) which supports this
    functionality.
  * When running in windowed mode, it is now possible to dynamically
    resize the window by dragging the window borders.
  * Names can be specified for servers with the -servername command
    line parameter.
  * There are now keyboard, mouse and joystick bindings to cycle
    through available weapons, making play with joypads or mobile
    devices (ie. without a proper keyboard) much more practical.
  * There is now a key binding to change the multiplayer spy key
    (usually F12).
  * The setup tool now has a “warp” button on the main menu, like
    Vanilla setup.exe (thanks Proteh).
  * Up to 8 mouse buttons are now supported (including the
    mousewheel).
  * A new command line parameter has been added (-solo-net) which can
    be used to simulate being in a single player netgame.
  * There is now a configuration file parameter to set the OPL I/O
    port, for cards that don’t use port 0x388.
  * The Python scripts used for building Chocolate Doom now work with
    Python 3 (but also continue to work with Python 2) (thanks arin).
  * There is now a NOT-BUGS file included that lists some common
    Vanilla Doom bugs/limitations that you might encounter (thanks to
    Sander van Dijk for feedback).

### Compatibility
  * The -timer and -avg options now work the same as Vanilla when
    playing back demos (thanks xttl)
  * A texture lookup bug was fixed that caused the wrong sky to be
    displayed in Spooky01.wad (thanks Porsche Monty).
  * The HacX v1.2 IWAD file is now supported, and can be used
    standalone without the need for the Doom II IWAD (thanks atyth).
  * The I_Error function doesn’t display “Error:” before the error
    message, matching the Vanilla behavior.  “Error” has also been
    removed from the title of the dialog box that appears on Windows
    when this happens.  This is desirable as not all such messages are
    actually errors (thanks Proteh).
  * The setup tool now passes through all command line arguments when
    launching the game (thanks AlexXav).
  * Demo loop behavior (ie. whether to play DEMO4) now depends on the
    version being emulated.  When playing Final Doom the game will
    exit unexpectedly as it tries to play the fourth demo - this is
    Vanilla behaviour (thanks AlexXav).

### Bugs fixed
  * A workaround has been a bug in old versions of SDL_mixer (v1.2.8
    and earlier) that could cause the game to lock up.  Please upgrade
    to a newer version if you haven’t already.
  * It is now possible to use OPL emulation at 11025Hz sound sampling
    rate, due to the new OPL emulator (thanks Porsche Monty).
  * The span renderer function (used for drawing floors and ceilings)
    now behaves the same as Vanilla Doom, so screenshots are
    pixel-perfect identical to Vanilla Doom (thanks Porsche Monty).
  * The zone memory system now aligns allocated memory to 8-byte
    boundaries on 64-bit systems, which may fix crashes on systems
    such as sparc64 (thanks Ryan Freeman and Edd Barrett).
  * The configure script now checks for libm, fixing compile problems
    on Fedora Linux (thanks Sander van Dijk).
  * Sound distortion with certain music files when played back using
    OPL (eg. Heretic title screen).
  * Error in Windows when reading response files (thanks Porsche
    Monty, xttl, Janizdreg).
  * Windows Vista/7 8-bit color mode issues (the default is now to run
    in 32-bit color depth on these versions) (thanks to everybody who
    reported this and helped test the fix).
  * Screen borders no longer flash when running on widescreen
    monitors, if you choose a true-color screen mode (thanks exp(x)).
  * The controller player in a netgame is the first player to join,
    instead of just being someone who gets lucky.
  * Command line arguments that take an option now check that an
    option is provided (thanks Sander van Dijk).
  * Skill level names in the setup tool are now written the same as
    they are on the in-game “new game” menu (thanks AlexXav).
  * There is no longer a limit on the lengths of filenames provided to
    the -record command line parameter (thanks AlexXav).
  * Window title is not lost in setup tool when changing video driver
    (thanks AlexXav).

### libtextscreen
  * The font used for the textscreen library can be forced by setting
    the TEXTSCREEN_FONT environment variable to “small” or “normal”.
  * Tables or scroll panes that don’t contain any selectable widgets
    are now themselves not selectable (thanks Proteh).
  * The actions displayed at the bottom of windows are now laid out in
    a more aesthetically pleasing way.

## 1.4.0 (2010-07-10)

  The biggest change in this version is the addition of OPL emulation.
  This emulates Vanilla Doom’s MIDI playback when using a Yamaha OPL
  synthesizer chip, as was found on SoundBlaster compatible cards.

  A software OPL emulator is included as most modern computers do not
  have a hardware OPL chip any more.  If you do have one, you can
  configure Chocolate Doom to use it; see README.OPL.

  The OPL playback feature is not yet perfect or 100% complete, but is
  judged to be good enough for general use.  If you find music that
  does not play back properly, please report it as a bug.

### Other changes
  * The REJECT overflow emulation code from PrBoom+ has been
    imported.  This fixes demo desync on some demos, although
    others will still desync.
  * Warnings are now generated for invalid dehacked replacements of
    printf format strings.  Some potential buffer overflows are also
    checked.
  * The installation instructions (INSTALL file) have been clarified
    and made more platform-agnostic.
  * The mouse is no longer warped to the center of the screen when the
    demo sequence advances.
  * Key bindings can now be changed for the demo recording quit key
    (normally ‘q’) and the multiplayer messaging keys (normally ‘t’,
    ‘g’, ‘i’, ‘b’ and ‘r’).

## 1.3.0 (2010-02-10)

  * Chocolate Doom now runs on Windows Mobile/Windows CE!
  * It is possible to rebind most/all of the keys that control the
    menu, shortcuts, automap and weapon switching.  The main reason
    for this is to support the Windows CE port and other platforms
    where a full keyboard may not be present.
  * Chocolate Doom now includes a proper Mac OS X package; it is no
    longer necessary to compile binaries for this system by hand.  The
    package includes a simple graphical launcher program and can be
    installed simply by dragging the “Chocolate Doom” icon to the
    Applications folder. (thanks to Rikard Lang for extensive testing
    and feedback)
  * The video mode auto-adjust code will automatically choose windowed
    mode if no fullscreen video modes are available.
  * The zone memory size is automatically reduced on systems with a
    small amount of memory.
  * The “join game” window in the setup tool now has an option to
    automatically join a game on the local network.
  * Chocolate Doom includes some initial hacks for compiling under
    SDL 1.3.
  * Recent versions of SDL_mixer include rewritten MIDI code on Mac OS
    X.  If you are using a version of SDL_mixer with the new code,
    music will now be enabled by default.
  * Windows Vista and Windows 7 no longer prompt for elevated
    privileges when running the setup tool (thanks hobbs and MikeRS).
  * The Windows binaries now have better looking icons (thanks
    MikeRS).
  * Magic values specified using the -spechit command line parameter
    can now be hexadecimal.
  * DOOMWADDIR/DOOMWADPATH can now specify the complete path to IWAD
    files, rather than the path to the directory that contains them.
  * When recording shorttics demos, errors caused by the reduced
    turning resolution are carried forward, possibly making turning
    smoother.
  * The source tarball can now be used to build an RPM package:
    rpmbuild -tb chocolate-doom-VER.tar.gz

### Compatibility
  * The A_BossDeath behavior in v1.9 emulation mode was fixed (thanks
    entryway)
  * The “loading” disk icon is drawn more like how it is drawn in
    Vanilla Doom, also fixing a bug with chook3.wad.
  * Desync on 64-bit systems with ep1-0500.lmp has (at long last) been
    fixed (thanks exp(x)).
  * Donut overrun emulation code imported from Prboom+ (thanks
    entryway).
  * The correct level name should now be shown in the automap for
    pl2.wad MAP33 (thanks Janizdreg).
  * In Chex Quest, the green radiation suit colormap is now used
    instead of the red colormaps normally used when taking damage or
    using the berserk pack.  This matches Vanilla chex.exe behavior
    (thanks Fuzztooth).
  * Impassible glass now displays and works the same as in Vanilla,
    fixing wads such as OTTAWAU.WAD (thanks Never_Again).

### Bugs fixed
  * Memory-mapped WAD I/O is disabled by default, as it caused various
    issues, including a slowdown/crash with Plutonia 2 MAP23.  It can
    be explicitly re-enabled using the “-mmap” command line parameter.
  * Crash when saving games due to the ~/.chocolate-doom/savegames
    directory not being created (thanks to everyone who reported
    this).
  * Chocolate Doom will now run under Win95/98, as the
    SetProcessAffinityMask function is looked up dynamically.
  * Compilation under Linux with older versions of libc will now work
    (the semantics for sched_setaffinity were different in older
    versions)
  * Sound clipping when using libsamplerate was improved (thanks David
    Flater)
  * The audio buffer size is now calculated based on the sample rate,
    so there is not a noticeable delay when using a lower sample rate.
  * The manpage documentation for the DOOMWADPATH variable was fixed
    (thanks MikeRS).
  * Compilation with FEATURE_MULTIPLAYER and FEATURE_SOUND disabled
    was fixed.
  * Fixed crash when using the donut special type and the joining
    linedef is one sided (thanks Alexander Waldmann).
  * Key settings in a configuration file that are out of range do not
    cause a crash (thanks entryway).
  * Fix ear-piercing whistle when playing the MAP05 MIDI music using
    timidity with EAWPATS (thanks entryway / HackNeyed).

### libtextscreen
  * There is now a second, small textscreen font, so that the ENDOOM
    screen and setup tool can be used on low resolution devices
    (eg. PDAs/embedded devices)
  * The textscreen library now has a scrollable pane widget. Thanks to
    LionsPhil for contributing code to scroll up and down using the
    keyboard.
  * Doxygen documentation was added for the textscreen library.

## 1.2.1 (2008-12-10)

  This version just fixes a crash at the intermission screen when
  playing Doom 1 levels.

## 1.2.0 (2008-12-10)

  Happy 15th Birthday, Doom!

  * Chocolate Doom now has an icon that is not based on the
    proprietary Doom artwork.
  * There is now memory-mapped WAD I/O support, which should be useful
    on some embedded systems.
  * Chex quest emulation support is now included, although an
    auxiliary dehacked patch is needed (chexdeh.zip in the idgames
    archive).

### Compatibility
  * The armor class is always set to 2 when picking up a megasphere
    (thanks entryway).
  * The quit screen prompts to quit “to dos” instead of just to quit
    (thanks MikeRS)
  * The “dimensional shambler” quit message was fixed.
  * Fix crash related to A_BFGSpray with NULL target when using
    dehacked patches - discovered with insaned2.deh (thanks CSonicGo)
  * NUL characters are stripped from dehacked files, to ensure correct
    behavior with some dehacked patches (eg. the one with portal.wad).

### Bugs fixed
  * “Python Image Library” should have been “Python Imaging Library”
    (thanks exp(x)).
  * The setup tool should no longer ask for elevated permissions on
    Windows Vista (this fix possibly may not work).
  * The application icon is set properly when running under Windows XP
    with the “Luna” theme.
  * Fix compilation under Cygwin to detect libraries and headers from
    the correct environment.
  * The video code does not try to read SDL events before SDL has been
    properly initialised - this was causing problems with some older
    versions of SDL.

## 1.1.1 (2008-04-20)

  The previous release (v1.1.0) included a bug that broke compilation
  when libsamplerate support was enabled.  The only change in this
  version is to fix this bug.

## 1.1.0 (2008-04-19)

  * The video mode code has been radically restructured.  The video
    mode is now chosen by directly specifying the mode to use; the
    scale factor is then chosen to fit the screen.  This is helpful
    when using widescreen monitors (thanks Linguica)
  * MSVC build project files (thanks GhostlyDeath and entryway).
  * Unix manpage improvements; the manpage now lists the environment
    variables that Chocolate Doom uses.  Manpages have been added for
    chocolate-setup and chocolate-server, from the versions for the
    Debian Chocolate Doom package (thanks Jon Dowland).
  * INSTALL file with installation instructions for installing
    Chocolate Doom on Unix systems.
  * Support for high quality resampling of sound effects using
    libsamplerate (thanks David Flater).
  * A low pass filter is applied when doing sound resampling in an
    attempt to filter out high frequency noise from the resampling
    process.
  * R_Main progress box is not displayed if stdout is a file (produces
    cleaner output).
  * Client/server version checking can be disabled to allow different
    versions of Chocolate Doom to play together, or Chocolate Doom
    clients to play with Strawberry Doom clients.
  * Unix manpages are now generated for the Chocolate Doom
    configuration files.
  * The BSD PC speaker driver now works on FreeBSD.

### Compatibility
  * Use the same spechits compatibility value as PrBoom+, for
    consistency (thanks Lemonzest).
  * The intercepts overrun code has been refactored to work on big
    endian machines.
  * The default startup delay has been set to one second, to allow
    time for the screen to settle before starting the game (some
    monitors have a delay before they come back on after changing
    modes).
  * If a savegame buffer overrun occurs, the savegame does not get
    saved and existing savegames are not overwritten (same behaviour
    as Vanilla).

### Bugs fixed
  * Desync with STRAIN demos and dehacked Misc values not being set
    properly (thanks Lemonzest)
  * Don’t grab the mouse if the mouse is disabled via -nomouse or
    use_mouse in the configuration file (thanks MikeRS).
  * Don’t center the mouse on startup if the mouse is disabled (thanks
    Siggi).
  * Reset the palette when the window is restored to clear any screen
    corruption (thanks Catoptromancy).
  * mus2mid.c should use `MEM_SEEK_SET`, not `SEEK_SET` (thanks
    Russell)
  * Fast/Respawn options were not being exchanged when starting
    netgames (thanks GhostlyDeath).
  * Letterbox mode is more accurately described as “pillarboxed” or
    “windowboxed” where appropriate (thanks MikeRS)
  * Process affinity mask is set to 1 on Windows, to work around a bug
    in SDL_mixer that can cause crashes on multi-core machines (thanks
    entryway).
  * Bugs in the joystick configuration dialog in the setup tool have
    been fixed.

## 1.0.0 (2007-12-10)

  This release is dedicated to Dylan “Toke” McIntosh, who was
  tragically killed in a car crash in 2006.  I knew Dylan from IRC and
  the Doomworld forums for several years, and he had a deep passion
  for this game.  He was also a huge help for me while developing
  Chocolate Doom, as he helped point out a lot of small quirks in
  Vanilla Doom that I didn’t know about. His death is a great loss.
  RIP Toke.

  This is the first release to reach full feature parity with Vanilla
  Doom.  As a result, I have made this version 1.0.0, so Chocolate
  Doom is no longer beta!

### Big new features
  * Multiplayer!  This version includes an entirely new multiplayer
    engine, based on a packet server architecture.  I’d like to thank
    joe, pritch, Meph and myk, and everyone else who has helped test
    the new code for their support, feedback and help in testing this.
    The new code still needs more testing, and I’m eager to hear any
    feedback on this.
  * A working setup tool.  This has the same look and feel as the
    original setup.exe.  I hope people like it!  Note that it has some
    advantages over the original setup.exe - for example, you can use
    the mouse.

### Other new features
  * New mus conversion code thanks to Ben Ryves.  This converts the
    Doom .mus format to .mid a lot better.  As one example, tnt.wad
    Map02 is now a lot closer to how Vanilla says.  Also, the music on
    the deca.wad titlescreen now plays!
  * x3, x4 and x5 display scale (thanks to MikeRS for x5 scale).
  * Fullscreen “letterbox” mode allows Chocolate Doom to run on
    machines where 1.6:1 aspect ratio modes are unavailable
    (320x200/640x400).  The game runs in 320x240/640x480 instead, with
    black borders.  The system automatically adjusts to this if closer
    modes are unavailable.
  * Aspect ratio correction: you can (also) run at 640x480 without
    black borders at the top and bottom of the screen.
  * PC speaker sound effect support.  Chocolate Doom can output real
    PC speaker sounds on Linux, or emulate a PC speaker through the
    sound card.
  * Working three-screen mode, as seen in early versions of Doom!  To
    test this out, put three computers on a LAN and type:

        chocolate-doom -server
        chocolate-doom -autojoin -left
        chocolate-doom -autojoin -right

  * Allow a delay to be specified on startup, to allow the display to
    settle after changing modes before starting the game.
  * Allow the full path and filename to be specified when loading
    demos: It is now possible to type “chocolate-doom -playdemo
    /tmp/foo.lmp” for example.
  * Savegames are now stored in separate directories depending on the
    IWAD: eg. the savegames for Doom II are stored in a different
    place to those for Doom I, Final Doom, etc. (this does not affect
    Windows).
  * New mouse acceleration code works based on a threshold and
    acceleration.  Hopefully this should be closer to what the DOS
    drivers do.  There is a ‘test’ feature in the setup tool to help
    in configuring this.
  * New “-nwtmerge” command line option that emulates NWT’s “-merge”
    option.  This allows TiC’s Obituary TC to be played.
  * The ENDOOM screen no longer closes automatically, you have to
    click the window to make it go away.
  * Spechit overrun fixes and improvements.  Thanks to entryway for
    his continued research on this topic (and because I stole your
    improvements :-).  Thanks to Quasar for reporting a bug as well.
  * Multiple dehacked patches can be specified on the command line, in
    the same way as with WADs - eg. -deh foo.deh bar.deh baz.deh.
  * Default zone memory size increased to 16MB; this can be controlled
    using the -mb command-line option.
  * It is now possible to record demos of unlimited length (by
    default, the Vanilla limit still applies, but it can now be
    disabled).
  * Autoadjusting the screen mode can now be disabled.
  * On Windows, the registry is queried to detect installed versions
    of Doom and automatically locate IWAD files.  IWADs installed
    through Steam are also autodetected.
  * Added DOOMWADPATH that can be used like PATH to specify multiple
    locations in which to search for IWAD files.  Also, “-iwad” is now
    enhanced, so that eg. “-iwad doom.wad” will now search all IWAD
    search paths for “doom.wad”.
  * Improved mouse tracking that should no longer lag.  Thanks to
    entryway for research into this.
  * The SDL driver can now be specified in the configuration file.
    The setup tool has an option on Windows to select between DirectX
    and windib.
  * Joystick support.
  * Configuration file option to change the sound sample rate.
  * More than three mouse buttons are now supported.

### Portability improvements
  * Chocolate Doom now compiles and runs cleanly on MacOS X.  Huge
    thanks go to Insomniak who kindly gave me an account on his
    machine so that I could debug this remotely.  Big thanks also go
    to athanatos on the Doomworld forums for his patience in testing
    various ideas as I tried to get Chocolate Doom up and running on
    MacOS.
  * Chocolate Doom now compiles and runs natively on AMD64.
  * Chocolate Doom now compiles and runs on Solaris/SPARC, including
    the Sun compiler.  Thanks to Mike Spooner for some portability
    fixes.
  * Improved audio rate conversion, so that sound should play properly
    on machines that don’t support low bitrate output.

### Compatibility fixes
  * Check for IWADs in the same order as Vanilla Doom.
  * Dehacked code will now not allow string replacements to be longer
    than those possible through DOS dehacked.
  * Fix sound effects playing too loud on level 8 (thanks to myk for
    his continued persistence in getting me to fix this)
  * Save demos when quitting normally - it is no longer necessary to
    press ‘q’ to quit and save a demo.
  * Fix spacing of -devparm mode dots.
  * Fix sky behavior to be the same as Vanilla Doom - when playing in
    Doom II, the skies never change from the sky on the first level
    unless the player loads from a savegame.
  * Make -nomouse and config file use_mouse work again.
  * Fix the -nomusic command-line parameter.  Make the snd_sfxdevice
    snd_musicdevice values in the configuration file work, so that it
    is possible to disable sound, as with Vanilla.
  * Repeat key presses when the key is held down (this is the Vanilla
    behavior) - thanks to Mad_Mac for pointing this out.
  * Don’t print a list of all arguments read from response files -
    Vanilla doesn’t do this.
  * Autorun only when joyb_speed >= 10, not >= 4.  Thanks to Janizdreg
    for this.
  * Emulate a bug in DOS dehacked that can overflow the dehacked frame
    table and corrupt the weaponinfo table.  Note that this means
    Batman Doom will no longer play properly (identical behavior to
    Vanilla); vbatman.deh needs to also be applied to fix it.  (Thanks
    grazza)
  * Allow dehacked 2.3 patches to be loaded.
  * Add more dehacked string replacements.
  * Compatibility option to enable or disable native key mappings.
    This means that people with non-US keyboards can decide whether to
    use their correct native mapping or behave like Vanilla mapping
    (which assumes all keyboards are US).
  * Emulate overflow bug in P_FindNextHighestFloor.  Thanks to
    entryway for the fix for this.
  * Add -netdemo command line parameter, for playing back netgame
    demos recorded with a single player.
  * The numeric keypad now behaves like Vanilla Doom does.
  * Fix some crashes when loading from savegames.
  * Add intercepts overrun emulation from PrBoom-plus.  Thanks again
    to entryway for his research on this subject.
  * Add playeringame overrun emulation.

### Bugs fixed
  * Fix crash when starting new levels due to the intermission screen
    being drawn after the WI_ subsystem is shut down (thanks pritch
    and joe)
  * Catch failures to initialise sound properly, and fail gracefully.
  * Fix crasher in 1427uv01.lmp (thanks ultdoomer)
  * Fix crash in udm1.wad.
  * Fix crash when loading a savegame with revenant tracer missiles.
  * Fix crash when loading a savegame when a mancubus was in the
    middle of firing.
  * Fix Doom 1 E1-3 intermission screen animations.
  * Fix loading of dehacked “sound” sections.
  * Make sure that modified copyright banners always end in a newline
    - this fixes a bug with av.wad (thanks myk)
  * Added missing quit message (“are you sure you want to quit this
    great game?”).
  * Fix when playing long sound effects - the death sound in
    marina.wad now plays properly, for example.
  * Fix buffer overrun on the quicksave prompt screen that caused a
    mysterious cycling character to appear.
  * IDCLEV should not work in net games (thanks Janizdreg)
  * Stop music playing at the ENDOOM screen.
  * Fix sound sample rate conversion crash.
  * Fix “pop” heard at the end of sound effects.
  * Fix crash when playing long sounds.
  * Fix bug with -timedemo accuracy over multi-level demos.
  * Fix bug with the automap always following player 1 in multiplayer
    mode (thanks Janizdreg).

## 0.1.4 (2006-02-13)

  * NWT-style merging command line options (allows Mordeth to be played)
  * Unix manpage (thanks Jon Dowland)
  * Dehacked improvements/fixes:
     * Allow changing the names of graphic lumps used in menu, status bar
       intermission screen, etc.
     * Allow changing skies, animated flats + textures
     * Allow changing more startup strings.
     * Allow text replacements on music + sfx lump names
  * Fix for plutonia map12 crash.
  * Fix bug with playing long sfx at odd sample rates.
  * Big Endian fixes (for MacOS X).  Thanks to athanatos for helping
    find some of these.
  * Install into /usr/games, rather than /usr/bin (thanks Jon Dowland)

## 0.1.3 (2006-01-20)

  * Imported the spechit overrun emulation code from prboom-plus.  Thanks to
    Andrey Budko for this.
  * New show_endoom option in the chocolate-doom.cfg config file allows
    the ENDOOM screen to be disabled.
  * Chocolate Doom is now savegame-compatible with Vanilla Doom.

  * Fixes for big endian machines (thanks locust)
  * Fixed the behavior of the dehacked maximum health setting.
  * Fix the “-skill 0” hack to play without any items (thanks to Janizdreg
    for pointing out that this was nonfunctional)
  * Fix playing of sounds at odd sample rates (again).  Sound effects
    at any sample rate now play, but only sounds with valid headers.
    This is the *real* way Vanilla Doom behaves.  Thanks to myk for
    pointing out the incorrect behavior.

## 0.1.2 (2005-10-29)

  * Silence sounds at odd sample rates (rather than bombing out); this
    is the way Vanilla Doom behaves.
  * Handle multiple replacements of the same sprite in a PWAD.
  * Support specifying a specific version to emulate via the command line
    (-gameversion)
  * Fix help screen orderings and skull positions.  Behave exactly as
    the original executables do.

## 0.1.1 (2005-10-18)

  * Display startup “banners” if they have been modified through
    dehacked.
  * Dehacked “Misc” section support.

### Bugs fixed
  * Doom 1 skies always using Episode 1 sky
  * Crash when switching applications while running fullscreen
  * Lost soul bounce logic (do not bounce in Registered/Shareware)
  * Mouse buttons mapped incorrectly (button 1 is right, 2 is middle)
  * Music not pausing when game is paused, when using SDL_mixer’s
    native MIDI playback.
  * Pink icon on startup (palette should be fully set before anything is
    loaded)

## 0.1.0 (2005-10-09)

  * Dehacked support
  * WAD merging for TCs
  * ENDOOM display
  * Fix bug with invalid MUS files causing crashes
  * Final Doom fixes

## 0.0.4 (2005-09-27)

  * Application icon and version info included in Windows .exe files
  * Fixes for non-x86 architectures
  * Fix uac_dead.wad (platform drop on e1m8 should occur when all
    bosses die, not just barons)
  * Fix “loading” icon to work for all graphics modes

## 0.0.3 (2005-09-17)

  * Mouse acceleration code to emulate the behaviour of old DOS mouse
    drivers (thanks to Toke for information about this and
    suggestions)
  * Lock surfaces properly when we have to (fixes crash under
    Windows 98)

## 0.0.2 (2005-09-13)

  * Remove temporary MIDI files generated by sound code.
  * Fix sound not playing at the right volume
  * Allow alt-tab away while running in fullscreen under Windows
  * Add second configuration file (chocolate-doom.cfg) to allow
    chocolate-doom specific settings.
  * Fix switches not changing in Ultimate Doom

## 0.0.1 (2005-09-07)

  First beta release<|MERGE_RESOLUTION|>--- conflicted
+++ resolved
@@ -19,6 +19,10 @@
     compatibility, difficult dependency management, as well as being
     unmaintained in general, resulting in a very difficult process to
     get up to speed using this IDE and Chocolate Doom.
+
+### Doom
+  * Map33 intermission screen and map33-map35 automap names are
+    emulated. (thanks CapnClever)
 
 ### Hexen
   * ACS code has been hardened against potential security
@@ -157,15 +161,9 @@
   * There are better safety checks against write failures when saving
     a game, such as when the directory is read-only (thanks
     terrorcide)
-<<<<<<< HEAD
   * Versions 1.666, 1.7, and 1.8 are emulated (thanks Nuke.YKT)
   * Crashes are now handled more gracefully when a linedef references
     nonexistent sidedefs (thanks Fabian)
-=======
-  * Versions 1.666, 1.7, and 1.8 are emulated. (thanks Nuke.YKT)
-  * Map33 intermission screen and map33-map35 automap names are
-    emulated. (thanks CapnClever)
->>>>>>> e1f113ae
 
 ### Heretic
   * Map names were added for Episode 6, fixing a crash after completing
