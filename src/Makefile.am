
SUBDIRS = doom heretic hexen strife setup

execgamesdir = ${bindir}

execgames_PROGRAMS = @PROGRAM_PREFIX@doom     \
                     @PROGRAM_PREFIX@heretic  \
                     @PROGRAM_PREFIX@hexen    \
                     @PROGRAM_PREFIX@strife   \
                     @PROGRAM_PREFIX@server

noinst_PROGRAMS = @PROGRAM_PREFIX@setup

SETUP_BINARIES = @PROGRAM_PREFIX@doom-setup$(EXEEXT)    \
                 @PROGRAM_PREFIX@heretic-setup$(EXEEXT) \
                 @PROGRAM_PREFIX@hexen-setup$(EXEEXT)   \
                 @PROGRAM_PREFIX@strife-setup$(EXEEXT)

execgames_SCRIPTS = $(SETUP_BINARIES)

AM_CFLAGS = -I$(top_srcdir)/textscreen            \
            -I$(top_srcdir)/opl                   \
            -I$(top_srcdir)/pcsound               \
            @SDLMIXER_CFLAGS@ @SDLNET_CFLAGS@

# Common source files used by absolutely everything:

COMMON_SOURCE_FILES=\
i_main.c                                   \
i_system.c           i_system.h            \
m_argv.c             m_argv.h              \
m_misc.c             m_misc.h

# Dedicated server (chocolate-server):

DEDSERV_FILES=\
d_dedicated.c                              \
d_iwad.c             d_iwad.h              \
d_mode.c             d_mode.h              \
deh_str.c            deh_str.h             \
i_timer.c            i_timer.h             \
m_config.c           m_config.h            \
net_common.c         net_common.h          \
net_dedicated.c      net_dedicated.h       \
net_io.c             net_io.h              \
net_packet.c         net_packet.h          \
net_sdl.c            net_sdl.h             \
net_query.c          net_query.h           \
net_server.c         net_server.h          \
net_structrw.c       net_structrw.h        \
z_native.c           z_zone.h

@PROGRAM_PREFIX@server_SOURCES=$(COMMON_SOURCE_FILES) $(DEDSERV_FILES)
@PROGRAM_PREFIX@server_LDADD = @LDFLAGS@ @SDLNET_LIBS@

# Source files used by the game binaries (chocolate-doom, etc.)

GAME_BASE_FILES=\
aes_prng.c           aes_prng.h            \
d_event.c            d_event.h             \
                     doomkeys.h            \
                     doomtype.h            \
d_iwad.c             d_iwad.h              \
d_loop.c             d_loop.h              \
d_mode.c             d_mode.h              \
                     d_ticcmd.h            \
deh_str.c            deh_str.h             \
gusconf.c            gusconf.h             \
i_cdmus.c            i_cdmus.h             \
i_endoom.c           i_endoom.h            \
i_flmusic.c                                \
i_glob.c             i_glob.h              \
i_input.c            i_input.h             \
i_joystick.c         i_joystick.h          \
                     i_swap.h              \
i_musicpack.c                              \
i_oplmusic.c                               \
i_pcsound.c                                \
i_sdlmusic.c                               \
i_sdlsound.c                               \
i_sound.c            i_sound.h             \
i_timer.c            i_timer.h             \
i_video.c            i_video.h             \
i_videohr.c          i_videohr.h           \
i_winmusic.c                               \
midifallback.c       midifallback.h        \
midifile.c           midifile.h            \
mus2mid.c            mus2mid.h             \
m_bbox.c             m_bbox.h              \
m_cheat.c            m_cheat.h             \
m_config.c           m_config.h            \
m_controls.c         m_controls.h          \
m_fixed.c            m_fixed.h             \
net_client.c         net_client.h          \
net_common.c         net_common.h          \
net_dedicated.c      net_dedicated.h       \
net_defs.h                                 \
net_gui.c            net_gui.h             \
net_io.c             net_io.h              \
net_loop.c           net_loop.h            \
net_packet.c         net_packet.h          \
net_petname.c        net_petname.h         \
net_query.c          net_query.h           \
net_sdl.c            net_sdl.h             \
net_server.c         net_server.h          \
net_structrw.c       net_structrw.h        \
sha1.c               sha1.h                \
memio.c              memio.h               \
tables.c             tables.h              \
v_diskicon.c         v_diskicon.h          \
v_video.c            v_video.h             \
                     v_patch.h             \
w_checksum.c         w_checksum.h          \
w_main.c             w_main.h              \
w_wad.c              w_wad.h               \
w_file.c             w_file.h              \
w_file_stdc.c                              \
w_file_posix.c                             \
w_file_win32.c                             \
<<<<<<< HEAD
w_merge.c            w_merge.h


MEMORY_NATIVE_SOURCE_FILES=\
z_native.c           z_zone.h

MEMORY_ZONE_SOURCE_FILES=\
z_zone.c             z_zone.h
=======
w_merge.c            w_merge.h             \
z_zone.c             z_zone.h              \
cJSON.c              cJSON.h

if HAVE_LIBTLS
DUMB_WEBSOCKET_FILES = dws.c dws.h
endif
>>>>>>> b9063a5f

if HAVE_ZPOOL
GAME_SOURCE_FILES=$(GAME_BASE_FILES) $(MEMORY_ZONE_SOURCE_FILES)
else
GAME_SOURCE_FILES=$(GAME_BASE_FILES) $(MEMORY_NATIVE_SOURCE_FILES)
endif

DEHACKED_SOURCE_FILES =                    \
deh_defs.h                                 \
deh_io.c             deh_io.h              \
deh_main.c           deh_main.h            \
deh_mapping.c        deh_mapping.h         \
deh_text.c

# Some games support dehacked patches, some don't:

SOURCE_FILES = $(COMMON_SOURCE_FILES) $(GAME_SOURCE_FILES) $(DUMB_WEBSOCKET_FILES)
SOURCE_FILES_WITH_DEH = $(SOURCE_FILES) $(DEHACKED_SOURCE_FILES)

EXTRA_LIBS =                                               \
               $(top_builddir)/textscreen/libtextscreen.a  \
               $(top_builddir)/pcsound/libpcsound.a        \
               $(top_builddir)/opl/libopl.a                \
               @LDFLAGS@                                   \
               @SDL_LIBS@                                  \
               @SDLMIXER_LIBS@                             \
               @SDLNET_LIBS@

if HAVE_WINDRES
@PROGRAM_PREFIX@doom_SOURCES=$(SOURCE_FILES_WITH_DEH) doom-res.rc
else
@PROGRAM_PREFIX@doom_SOURCES=$(SOURCE_FILES_WITH_DEH)
endif

@PROGRAM_PREFIX@doom_LDADD = doom/libdoom.a $(EXTRA_LIBS)

if HAVE_WINDRES
@PROGRAM_PREFIX@heretic_SOURCES=$(SOURCE_FILES_WITH_DEH) heretic-res.rc
else
@PROGRAM_PREFIX@heretic_SOURCES=$(SOURCE_FILES_WITH_DEH)
endif

@PROGRAM_PREFIX@heretic_LDADD = heretic/libheretic.a $(EXTRA_LIBS)

if HAVE_WINDRES
@PROGRAM_PREFIX@hexen_SOURCES=$(SOURCE_FILES) hexen-res.rc
else
@PROGRAM_PREFIX@hexen_SOURCES=$(SOURCE_FILES)
endif

@PROGRAM_PREFIX@hexen_LDADD = hexen/libhexen.a $(EXTRA_LIBS)

if HAVE_WINDRES
@PROGRAM_PREFIX@strife_SOURCES=$(SOURCE_FILES_WITH_DEH) strife-res.rc
else
@PROGRAM_PREFIX@strife_SOURCES=$(SOURCE_FILES_WITH_DEH)
endif

@PROGRAM_PREFIX@strife_LDADD = strife/libstrife.a $(EXTRA_LIBS)

$(SETUP_BINARIES): @PROGRAM_PREFIX@setup$(EXEEXT)
	cp @PROGRAM_PREFIX@setup$(EXEEXT) $@

# Make "make" aware of convenience libraries in subdirectories

doom/libdoom.a:
	$(MAKE) -C doom

heretic/libheretic.a:
	$(MAKE) -C heretic

hexen/libhexen.a:
	$(MAKE) -C hexen

strife/libstrife.a:
	$(MAKE) -C strife

# Source files needed for chocolate-setup:

SETUP_FILES=                               \
deh_str.c            deh_str.h             \
d_mode.c             d_mode.h              \
d_iwad.c             d_iwad.h              \
i_timer.c            i_timer.h             \
m_config.c           m_config.h            \
m_controls.c         m_controls.h          \
net_io.c             net_io.h              \
net_packet.c         net_packet.h          \
net_petname.c        net_petname.h         \
net_sdl.c            net_sdl.h             \
net_query.c          net_query.h           \
net_structrw.c       net_structrw.h        \
z_native.c           z_zone.h

TEST_FILES=                                \
cJSON.c              cJSON.h               \
i_timer.c            i_timer.h             \
i_system.c           i_system.h            \
m_argv.c             m_argv.h              \
m_config.c           m_config.h            \
m_misc.c             m_misc.h              \
tables.c                                   \
z_native.c           z_zone.h

noinst_LIBRARIES = libtest.a
libtest_a_SOURCES = $(TEST_FILES)

if HAVE_WINDRES
@PROGRAM_PREFIX@setup_SOURCES=$(SETUP_FILES) $(COMMON_SOURCE_FILES) setup-res.rc
else
@PROGRAM_PREFIX@setup_SOURCES=$(SETUP_FILES) $(COMMON_SOURCE_FILES)
endif
@PROGRAM_PREFIX@setup_LDADD = setup/libsetup.a                             \
                        $(top_builddir)/textscreen/libtextscreen.a   \
                        @LDFLAGS@ @SDL_LIBS@ @SDLMIXER_LIBS@ @SDLNET_LIBS@

EXTRA_DIST =                        \
        CMakeLists.txt              \
        Doom_Screensaver.desktop.in \
        manifest.xml

metainfodir = $(prefix)/share/metainfo
metainfo_DATA =                             \
        @PACKAGE_RDNS@.Doom.metainfo.xml    \
        @PACKAGE_RDNS@.Heretic.metainfo.xml \
        @PACKAGE_RDNS@.Hexen.metainfo.xml   \
        @PACKAGE_RDNS@.Strife.metainfo.xml

@PACKAGE_RDNS@.Doom.metainfo.xml : Doom.metainfo.xml
	cp Doom.metainfo.xml $@

@PACKAGE_RDNS@.Heretic.metainfo.xml : Heretic.metainfo.xml
	cp Heretic.metainfo.xml $@

@PACKAGE_RDNS@.Hexen.metainfo.xml : Hexen.metainfo.xml
	cp Hexen.metainfo.xml $@

@PACKAGE_RDNS@.Strife.metainfo.xml : Strife.metainfo.xml
	cp Strife.metainfo.xml $@

appdir = $(prefix)/share/applications
app_DATA =                                 \
           @PACKAGE_RDNS@.Doom.desktop    \
           @PACKAGE_RDNS@.Heretic.desktop \
           @PACKAGE_RDNS@.Hexen.desktop   \
           @PACKAGE_RDNS@.Strife.desktop

@PACKAGE_RDNS@.Doom.desktop : Doom.desktop
	cp Doom.desktop $@

@PACKAGE_RDNS@.Heretic.desktop : Heretic.desktop
	cp Heretic.desktop $@

@PACKAGE_RDNS@.Hexen.desktop : Hexen.desktop
	cp Hexen.desktop $@

@PACKAGE_RDNS@.Strife.desktop : Strife.desktop
	cp Strife.desktop $@

screensaverdir = $(prefix)/share/applications/screensavers
screensaver_DATA = @PACKAGE_RDNS@.Doom_Screensaver.desktop

@PACKAGE_RDNS@.Doom_Screensaver.desktop: Doom_Screensaver.desktop
	cp Doom_Screensaver.desktop $@

CLEANFILES = $(execgames_SCRIPTS) $(app_DATA) $(screensaver_DATA)

.rc.o:
	$(WINDRES) $< -o $@
%.o : %.rc
	$(WINDRES) $< -o $@

midiread : midifile.c
	$(CC) -DTEST $(CFLAGS) @LDFLAGS@ midifile.c -o $@

MUS2MID_SRC_FILES = mus2mid.c memio.c z_native.c i_system.c m_argv.c m_misc.c
mus2mid : $(MUS2MID_SRC_FILES)
	$(CC) -DSTANDALONE -I$(top_builddir) $(CFLAGS) @LDFLAGS@ \
              $(MUS2MID_SRC_FILES) -o $@<|MERGE_RESOLUTION|>--- conflicted
+++ resolved
@@ -117,7 +117,6 @@
 w_file_stdc.c                              \
 w_file_posix.c                             \
 w_file_win32.c                             \
-<<<<<<< HEAD
 w_merge.c            w_merge.h
 
 
@@ -126,15 +125,12 @@
 
 MEMORY_ZONE_SOURCE_FILES=\
 z_zone.c             z_zone.h
-=======
-w_merge.c            w_merge.h             \
-z_zone.c             z_zone.h              \
+
 cJSON.c              cJSON.h
 
 if HAVE_LIBTLS
 DUMB_WEBSOCKET_FILES = dws.c dws.h
 endif
->>>>>>> b9063a5f
 
 if HAVE_ZPOOL
 GAME_SOURCE_FILES=$(GAME_BASE_FILES) $(MEMORY_ZONE_SOURCE_FILES)
