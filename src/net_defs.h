--- conflicted
+++ resolved
@@ -128,7 +128,14 @@
     NET_PACKET_TYPE_QUERY_RESPONSE,
 } net_packet_type_t;
 
-<<<<<<< HEAD
+typedef enum
+{
+    NET_MASTER_PACKET_TYPE_ADD,
+    NET_MASTER_PACKET_TYPE_ADD_RESPONSE,
+    NET_MASTER_PACKET_TYPE_QUERY,
+    NET_MASTER_PACKET_TYPE_QUERY_RESPONSE
+} net_master_packet_type_t;
+
 // Settings specified when the client connects to the server.
 
 typedef struct
@@ -144,15 +151,6 @@
 
 // Game settings sent by client to server when initiating game start,
 // and received from the server by clients when the game starts.
-=======
-typedef enum
-{
-    NET_MASTER_PACKET_TYPE_ADD,
-    NET_MASTER_PACKET_TYPE_ADD_RESPONSE,
-    NET_MASTER_PACKET_TYPE_QUERY,
-    NET_MASTER_PACKET_TYPE_QUERY_RESPONSE
-} net_master_packet_type_t;
->>>>>>> 678a8f9a
 
 typedef struct 
 {
