--- conflicted
+++ resolved
@@ -73,8 +73,8 @@
 statdump.c         statdump.h   \
 st_lib.c           st_lib.h     \
 st_stuff.c         st_stuff.h   \
-<<<<<<< HEAD
-wi_stuff.c         wi_stuff.h
+wi_stuff.c         wi_stuff.h   \
+x_events.c         x_events.h
 
 if HAVE_ICONS
 
@@ -82,9 +82,6 @@
 	$(top_builddir)/data/convert-icon $(top_builddir)/data/doom.png $@
 
 endif
-=======
-wi_stuff.c         wi_stuff.h   \
-x_events.c         x_events.h
 
 check_PROGRAMS = test_events
 TESTS = $(check_PROGRAMS)
@@ -95,5 +92,4 @@
 
 test_events_SOURCES = x_events.c x_events_test.c
 test_events_CFLAGS = -DTEST -I$(top_srcdir) -I$(top_srcdir)/src
-test_events_LDADD = ../libtest.a @LDFLAGS@ @SDLNET_LIBS@ @RDKAFKA_LIBS@
->>>>>>> b9063a5f
+test_events_LDADD = ../libtest.a @LDFLAGS@ @SDLNET_LIBS@ @RDKAFKA_LIBS@