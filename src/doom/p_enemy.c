//
// Copyright(C) 1993-1996 Id Software, Inc.
// Copyright(C) 2005-2014 Simon Howard
//
// This program is free software; you can redistribute it and/or
// modify it under the terms of the GNU General Public License
// as published by the Free Software Foundation; either version 2
// of the License, or (at your option) any later version.
//
// This program is distributed in the hope that it will be useful,
// but WITHOUT ANY WARRANTY; without even the implied warranty of
// MERCHANTABILITY or FITNESS FOR A PARTICULAR PURPOSE.  See the
// GNU General Public License for more details.
//
// DESCRIPTION:
//	Enemy thinking, AI.
//	Action Pointer Functions
//	that are associated with states/frames.
//

#include <stdio.h>
#include <stdlib.h>

#include "m_random.h"
#include "i_system.h"

#include "doomdef.h"
#include "p_local.h"

#include "s_sound.h"

#include "g_game.h"

// State.
#include "doomstat.h"
#include "r_state.h"

// Data.
#include "sounds.h"

#include "x_events.h"


typedef enum
{
    DI_EAST,
    DI_NORTHEAST,
    DI_NORTH,
    DI_NORTHWEST,
    DI_WEST,
    DI_SOUTHWEST,
    DI_SOUTH,
    DI_SOUTHEAST,
    DI_NODIR,
    NUMDIRS

} dirtype_t;


//
// P_NewChaseDir related LUT.
//
dirtype_t opposite[] =
{
  DI_WEST, DI_SOUTHWEST, DI_SOUTH, DI_SOUTHEAST,
  DI_EAST, DI_NORTHEAST, DI_NORTH, DI_NORTHWEST, DI_NODIR
};

dirtype_t diags[] =
{
    DI_NORTHWEST, DI_NORTHEAST, DI_SOUTHWEST, DI_SOUTHEAST
};





void A_Fall (mobj_t *actor);


//
// ENEMY THINKING
// Enemies are allways spawned
// with targetplayer = -1, threshold = 0
// Most monsters are spawned unaware of all players,
// but some can be made preaware
//


//
// Called by P_NoiseAlert.
// Recursively traverse adjacent sectors,
// sound blocking lines cut off traversal.
//

mobj_t*		soundtarget;

void
P_RecursiveSound
( sector_t*	sec,
  int		soundblocks )
{
    int		i;
    line_t*	check;
    sector_t*	other;

    // wake up all monsters in this sector
    if (sec->validcount == validcount
	&& sec->soundtraversed <= soundblocks+1)
    {
	return;		// already flooded
    }

    sec->validcount = validcount;
    sec->soundtraversed = soundblocks+1;
    sec->soundtarget = soundtarget;

    for (i=0 ;i<sec->linecount ; i++)
    {
	check = sec->lines[i];
	if (! (check->flags & ML_TWOSIDED) )
	    continue;

	P_LineOpening (check);

	if (openrange <= 0)
	    continue;	// closed door

	if ( sides[ check->sidenum[0] ].sector == sec)
	    other = sides[ check->sidenum[1] ] .sector;
	else
	    other = sides[ check->sidenum[0] ].sector;

	if (check->flags & ML_SOUNDBLOCK)
	{
	    if (!soundblocks)
		P_RecursiveSound (other, 1);
	}
	else
	    P_RecursiveSound (other, soundblocks);
    }
}



//
// P_NoiseAlert
// If a monster yells at a player,
// it will alert other monsters to the player.
//
void
P_NoiseAlert
( mobj_t*	target,
  mobj_t*	emmiter )
{
    soundtarget = target;
    validcount++;
    P_RecursiveSound (emmiter->subsector->sector, 0);
}




//
// P_CheckMeleeRange
//
boolean P_CheckMeleeRange (mobj_t*	actor)
{
    mobj_t*	pl;
    fixed_t	dist;
    fixed_t range;

    if (!actor->target)
	return false;

    pl = actor->target;
    dist = P_AproxDistance (pl->x-actor->x, pl->y-actor->y);

    if (gameversion <= exe_doom_1_2)
        range = MELEERANGE;
    else
        range = MELEERANGE-20*FRACUNIT+pl->info->radius;

    if (dist >= range)
        return false;


    if (! P_CheckSight (actor, actor->target) )
	return false;

    return true;
}

//
// P_CheckMissileRange
//
boolean P_CheckMissileRange (mobj_t* actor)
{
    fixed_t	dist;

    if (! P_CheckSight (actor, actor->target) )
	return false;

    if ( actor->flags & MF_JUSTHIT )
    {
	// the target just hit the enemy,
	// so fight back!
	actor->flags &= ~MF_JUSTHIT;

	X_LogCounterAttack(actor, actor->target);
    return true;
    }

    if (actor->reactiontime)
	return false;	// do not attack yet

    // OPTIMIZE: get this from a global checksight
    dist = P_AproxDistance ( actor->x-actor->target->x,
			     actor->y-actor->target->y) - 64*FRACUNIT;

    if (!actor->info->meleestate)
	dist -= 128*FRACUNIT;	// no melee attack, so fire more

    dist >>= FRACBITS;

    if (actor->type == MT_VILE)
    {
	if (dist > 14*64)
	    return false;	// too far away
    }


    if (actor->type == MT_UNDEAD)
    {
	if (dist < 196)
	    return false;	// close for fist attack
	dist >>= 1;
    }


    if (actor->type == MT_CYBORG
	|| actor->type == MT_SPIDER
	|| actor->type == MT_SKULL)
    {
	dist >>= 1;
    }

    if (dist > 200)
	dist = 200;

    if (actor->type == MT_CYBORG && dist > 160)
	dist = 160;

    if (P_Random () < dist)
	return false;

    X_LogAttack(actor, actor->target);
    return true;
}


//
// P_Move
// Move in the current direction,
// returns false if the move is blocked.
//
fixed_t	xspeed[8] = {FRACUNIT,47000,0,-47000,-FRACUNIT,-47000,0,47000};
fixed_t yspeed[8] = {0,47000,FRACUNIT,47000,0,-47000,-FRACUNIT,-47000};

boolean P_Move (mobj_t*	actor)
{
    fixed_t	tryx;
    fixed_t	tryy;

    line_t*	ld;

    // warning: 'catch', 'throw', and 'try'
    // are all C++ reserved words
    boolean	try_ok;
    boolean	good;

    if (actor->movedir == DI_NODIR)
	return false;

    if ((unsigned)actor->movedir >= 8)
	I_Error ("Weird actor->movedir!");

    tryx = actor->x + actor->info->speed*xspeed[actor->movedir];
    tryy = actor->y + actor->info->speed*yspeed[actor->movedir];

    try_ok = P_TryMove (actor, tryx, tryy);

    if (!try_ok)
    {
	// open any specials
	if (actor->flags & MF_FLOAT && floatok)
	{
	    // must adjust height
	    if (actor->z < tmfloorz)
		actor->z += FLOATSPEED;
	    else
		actor->z -= FLOATSPEED;

	    actor->flags |= MF_INFLOAT;
	    return true;
	}

	if (!numspechit)
	    return false;

	actor->movedir = DI_NODIR;
	good = false;
	while (numspechit--)
	{
	    ld = spechit[numspechit];
	    // if the special is not a door
	    // that can be opened,
	    // return false
	    if (P_UseSpecialLine (actor, ld,0))
		good = true;
	}
        if (good)
            X_LogMove(actor);

	return good;
    }
    else
    {
	actor->flags &= ~MF_INFLOAT;
    }

    X_LogMove(actor);

    if (! (actor->flags & MF_FLOAT) )
	actor->z = actor->floorz;
    return true;
}


//
// TryWalk
// Attempts to move actor on
// in its current (ob->moveangle) direction.
// If blocked by either a wall or an actor
// returns FALSE
// If move is either clear or blocked only by a door,
// returns TRUE and sets...
// If a door is in the way,
// an OpenDoor call is made to start it opening.
//
boolean P_TryWalk (mobj_t* actor)
{
    if (!P_Move (actor))
    {
	return false;
    }

    actor->movecount = P_Random()&15;
    return true;
}




void P_NewChaseDir (mobj_t*	actor)
{
    fixed_t	deltax;
    fixed_t	deltay;

    dirtype_t	d[3];

    int		tdir;
    dirtype_t	olddir;

    dirtype_t	turnaround;

    if (!actor->target)
	I_Error ("P_NewChaseDir: called with no target");

    olddir = actor->movedir;
    turnaround=opposite[olddir];

    deltax = actor->target->x - actor->x;
    deltay = actor->target->y - actor->y;

    if (deltax>10*FRACUNIT)
	d[1]= DI_EAST;
    else if (deltax<-10*FRACUNIT)
	d[1]= DI_WEST;
    else
	d[1]=DI_NODIR;

    if (deltay<-10*FRACUNIT)
	d[2]= DI_SOUTH;
    else if (deltay>10*FRACUNIT)
	d[2]= DI_NORTH;
    else
	d[2]=DI_NODIR;

    // try direct route
    if (d[1] != DI_NODIR
	&& d[2] != DI_NODIR)
    {
	actor->movedir = diags[((deltay<0)<<1)+(deltax>0)];
	if (actor->movedir != (int) turnaround && P_TryWalk(actor))
	    return;
    }

    // try other directions
    if (P_Random() > 200
	||  abs(deltay)>abs(deltax))
    {
	tdir=d[1];
	d[1]=d[2];
	d[2]=tdir;
    }

    if (d[1]==turnaround)
	d[1]=DI_NODIR;
    if (d[2]==turnaround)
	d[2]=DI_NODIR;

    if (d[1]!=DI_NODIR)
    {
	actor->movedir = d[1];
	if (P_TryWalk(actor))
	{
	    // either moved forward or attacked
	    return;
	}
    }

    if (d[2]!=DI_NODIR)
    {
	actor->movedir =d[2];

	if (P_TryWalk(actor))
	    return;
    }

    // there is no direct path to the player,
    // so pick another direction.
    if (olddir!=DI_NODIR)
    {
	actor->movedir =olddir;

	if (P_TryWalk(actor))
	    return;
    }

    // randomly determine direction of search
    if (P_Random()&1)
    {
	for ( tdir=DI_EAST;
	      tdir<=DI_SOUTHEAST;
	      tdir++ )
	{
	    if (tdir != (int) turnaround)
	    {
		actor->movedir =tdir;

		if ( P_TryWalk(actor) )
		    return;
	    }
	}
    }
    else
    {
	for ( tdir=DI_SOUTHEAST;
	      tdir != (DI_EAST-1);
	      tdir-- )
	{
	    if (tdir != (int) turnaround)
	    {
		actor->movedir = tdir;

		if ( P_TryWalk(actor) )
		    return;
	    }
	}
    }

    if (turnaround !=  DI_NODIR)
    {
	actor->movedir =turnaround;
	if ( P_TryWalk(actor) )
	    return;
    }

    actor->movedir = DI_NODIR;	// can not move
}



//
// P_LookForPlayers
// If allaround is false, only look 180 degrees in front.
// Returns true if a player is targeted.
//
boolean
P_LookForPlayers
( mobj_t*	actor,
  boolean	allaround )
{
    int		c;
    int		stop;
    player_t*	player;
    angle_t	an;
    fixed_t	dist;

    c = 0;
    stop = (actor->lastlook-1)&3;

    for ( ; ; actor->lastlook = (actor->lastlook+1)&3 )
    {
	if (!playeringame[actor->lastlook])
	    continue;

	if (c++ == 2
	    || actor->lastlook == stop)
	{
	    // done looking
	    return false;
	}

	player = &players[actor->lastlook];

	if (player->health <= 0)
	    continue;		// dead

	if (!P_CheckSight (actor, player->mo))
	    continue;		// out of sight

	if (!allaround)
	{
	    an = R_PointToAngle2 (actor->x,
				  actor->y,
				  player->mo->x,
				  player->mo->y)
		- actor->angle;

	    if (an > ANG90 && an < ANG270)
	    {
		dist = P_AproxDistance (player->mo->x - actor->x,
					player->mo->y - actor->y);
		// if real close, react anyway
		if (dist > MELEERANGE)
		    continue;	// behind back
	    }
	}

	actor->target = player->mo;
    X_LogTargeted(actor, actor->target);

    return true;
    }

    return false;
}


//
// A_KeenDie
// DOOM II special, map 32.
// Uses special tag 666.
//
void A_KeenDie (mobj_t* mo)
{
    thinker_t*	th;
    mobj_t*	mo2;
    line_t	junk;

    A_Fall (mo);

    // scan the remaining thinkers
    // to see if all Keens are dead
    for (th = thinkercap.next ; th != &thinkercap ; th=th->next)
    {
	if (th->function.acp1 != (actionf_p1)P_MobjThinker)
	    continue;

	mo2 = (mobj_t *)th;
	if (mo2 != mo
	    && mo2->type == mo->type
	    && mo2->health > 0)
	{
	    // other Keen not dead
	    return;
	}
    }

    junk.tag = 666;
    EV_DoDoor(&junk, vld_open);
}


//
// ACTION ROUTINES
//

//
// A_Look
// Stay in state until a player is sighted.
//
void A_Look (mobj_t* actor)
{
    mobj_t*	targ;

    actor->threshold = 0;	// any shot will wake up
    targ = actor->subsector->sector->soundtarget;

    if (targ
	&& (targ->flags & MF_SHOOTABLE) )
    {
	actor->target = targ;

	if ( actor->flags & MF_AMBUSH )
	{
	    if (P_CheckSight (actor, actor->target))
		goto seeyou;
	}
	else
	    goto seeyou;
    }


    if (!P_LookForPlayers (actor, false) )
	return;

    // go into chase state
  seeyou:
    if (actor->info->seesound)
    {
	int		sound;

	switch (actor->info->seesound)
	{
	  case sfx_posit1:
	  case sfx_posit2:
	  case sfx_posit3:
	    sound = sfx_posit1+P_Random()%3;
	    break;

	  case sfx_bgsit1:
	  case sfx_bgsit2:
	    sound = sfx_bgsit1+P_Random()%2;
	    break;

	  default:
	    sound = actor->info->seesound;
	    break;
	}

	if (actor->type==MT_SPIDER
	    || actor->type == MT_CYBORG)
	{
	    // full volume
	    S_StartSound (NULL, sound);
	}
	else
	    S_StartSound (actor, sound);
    }

    P_SetMobjState (actor, actor->info->seestate);
}


//
// A_Chase
// Actor has a melee attack,
// so it tries to close as fast as possible
//
void A_Chase (mobj_t*	actor)
{
    int		delta;

    if (actor->reactiontime)
	actor->reactiontime--;


    // modify target threshold
    if  (actor->threshold)
    {
        if (gameversion > exe_doom_1_2 &&
            (!actor->target || actor->target->health <= 0))
	{
	    actor->threshold = 0;
	}
	else
	    actor->threshold--;
    }

    // turn towards movement direction if not there yet
    if (actor->movedir < 8)
    {
        actor->angle &= (7u << 29);
	delta = actor->angle - (actor->movedir << 29);

	if (delta > 0)
	    actor->angle -= ANG90/2;
	else if (delta < 0)
	    actor->angle += ANG90/2;
    }

    if (!actor->target
	|| !(actor->target->flags&MF_SHOOTABLE))
    {
	// look for a new target
	if (P_LookForPlayers(actor,true))
	    return; 	// got a new target

	P_SetMobjState (actor, actor->info->spawnstate);
	return;
    }

    // do not attack twice in a row
    if (actor->flags & MF_JUSTATTACKED)
    {
	actor->flags &= ~MF_JUSTATTACKED;
	if (gameskill != sk_nightmare && !fastparm)
	    P_NewChaseDir (actor);
	return;
    }

    // check for melee attack
    if (actor->info->meleestate
	&& P_CheckMeleeRange (actor))
    {
	if (actor->info->attacksound)
	    S_StartSound (actor, actor->info->attacksound);

	P_SetMobjState (actor, actor->info->meleestate);
	return;
    }

    // check for missile attack
    if (actor->info->missilestate)
    {
	if (gameskill < sk_nightmare
	    && !fastparm && actor->movecount)
	{
	    goto nomissile;
	}

	if (!P_CheckMissileRange (actor))
	    goto nomissile;

	P_SetMobjState (actor, actor->info->missilestate);
	actor->flags |= MF_JUSTATTACKED;
	return;
    }

    // ?
  nomissile:
    // possibly choose another target
    if (netgame
	&& !actor->threshold
	&& !P_CheckSight (actor, actor->target) )
    {
	if (P_LookForPlayers(actor,true))
	    return;	// got a new target
    }

    // chase towards player
    if (--actor->movecount<0
	|| !P_Move (actor))
    {
	P_NewChaseDir (actor);
    }

    // make active sound
    if (actor->info->activesound
	&& P_Random () < 3)
    {
	S_StartSound (actor, actor->info->activesound);
    }
}


//
// A_FaceTarget
//
void A_FaceTarget (mobj_t* actor)
{
    if (!actor->target)
	return;

    actor->flags &= ~MF_AMBUSH;

    actor->angle = R_PointToAngle2 (actor->x,
				    actor->y,
				    actor->target->x,
				    actor->target->y);

    if (actor->target->flags & MF_SHADOW)
	actor->angle += P_SubRandom() << 21;
}


//
// A_PosAttack
//
void A_PosAttack (mobj_t* actor)
{
    int		angle;
    int		damage;
    int		slope;

    if (!actor->target)
	return;

    A_FaceTarget (actor);
    angle = actor->angle;
    slope = P_AimLineAttack (actor, angle, MISSILERANGE);

    S_StartSound (actor, sfx_pistol);
    angle += P_SubRandom() << 20;
    damage = ((P_Random()%5)+1)*3;
    P_LineAttack (actor, angle, MISSILERANGE, slope, damage);
}

void A_SPosAttack (mobj_t* actor)
{
    int		i;
    int		angle;
    int		bangle;
    int		damage;
    int		slope;

    if (!actor->target)
	return;

    S_StartSound (actor, sfx_shotgn);
    A_FaceTarget (actor);
    bangle = actor->angle;
    slope = P_AimLineAttack (actor, bangle, MISSILERANGE);

    for (i=0 ; i<3 ; i++)
    {
	angle = bangle + (P_SubRandom() << 20);
	damage = ((P_Random()%5)+1)*3;
	P_LineAttack (actor, angle, MISSILERANGE, slope, damage);
    }
}

void A_CPosAttack (mobj_t* actor)
{
    int		angle;
    int		bangle;
    int		damage;
    int		slope;

    if (!actor->target)
	return;

    S_StartSound (actor, sfx_shotgn);
    A_FaceTarget (actor);
    bangle = actor->angle;
    slope = P_AimLineAttack (actor, bangle, MISSILERANGE);

    angle = bangle + (P_SubRandom() << 20);
    damage = ((P_Random()%5)+1)*3;
    P_LineAttack (actor, angle, MISSILERANGE, slope, damage);
}

void A_CPosRefire (mobj_t* actor)
{
    // keep firing unless target got out of sight
    A_FaceTarget (actor);

    if (P_Random () < 40)
	return;

    if (!actor->target
	|| actor->target->health <= 0
	|| !P_CheckSight (actor, actor->target) )
    {
	P_SetMobjState (actor, actor->info->seestate);
    }
}


void A_SpidRefire (mobj_t* actor)
{
    // keep firing unless target got out of sight
    A_FaceTarget (actor);

    if (P_Random () < 10)
	return;

    if (!actor->target
	|| actor->target->health <= 0
	|| !P_CheckSight (actor, actor->target) )
    {
	P_SetMobjState (actor, actor->info->seestate);
    }
}

void A_BspiAttack (mobj_t *actor)
{
    if (!actor->target)
	return;

    A_FaceTarget (actor);

    // launch a missile
    P_SpawnMissile (actor, actor->target, MT_ARACHPLAZ);
}


//
// A_TroopAttack
//
void A_TroopAttack (mobj_t* actor)
{
    int		damage;

    if (!actor->target)
	return;

    A_FaceTarget (actor);
    if (P_CheckMeleeRange (actor))
    {
	S_StartSound (actor, sfx_claw);
	damage = (P_Random()%8+1)*3;
	P_DamageMobj (actor->target, actor, actor, damage);
	return;
    }


    // launch a missile
    P_SpawnMissile (actor, actor->target, MT_TROOPSHOT);
}


void A_SargAttack (mobj_t* actor)
{
    int		damage;

    if (!actor->target)
	return;

    A_FaceTarget (actor);

    if (gameversion > exe_doom_1_2)
    {
        if (!P_CheckMeleeRange (actor))
            return;
    }

    damage = ((P_Random()%10)+1)*4;

    if (gameversion <= exe_doom_1_2)
        P_LineAttack(actor, actor->angle, MELEERANGE, 0, damage);
    else
        P_DamageMobj (actor->target, actor, actor, damage);
}

void A_HeadAttack (mobj_t* actor)
{
    int		damage;

    if (!actor->target)
	return;

    A_FaceTarget (actor);
    if (P_CheckMeleeRange (actor))
    {
	damage = (P_Random()%6+1)*10;
	P_DamageMobj (actor->target, actor, actor, damage);
	return;
    }

    // launch a missile
    P_SpawnMissile (actor, actor->target, MT_HEADSHOT);
}

void A_CyberAttack (mobj_t* actor)
{
    if (!actor->target)
	return;

    A_FaceTarget (actor);
    P_SpawnMissile (actor, actor->target, MT_ROCKET);
}


void A_BruisAttack (mobj_t* actor)
{
    int		damage;

    if (!actor->target)
	return;

    if (P_CheckMeleeRange (actor))
    {
	S_StartSound (actor, sfx_claw);
	damage = (P_Random()%8+1)*10;
	P_DamageMobj (actor->target, actor, actor, damage);
	return;
    }

    // launch a missile
    P_SpawnMissile (actor, actor->target, MT_BRUISERSHOT);
}


//
// A_SkelMissile
//
void A_SkelMissile (mobj_t* actor)
{
    mobj_t*	mo;

    if (!actor->target)
	return;

    A_FaceTarget (actor);
    actor->z += 16*FRACUNIT;	// so missile spawns higher
    mo = P_SpawnMissile (actor, actor->target, MT_TRACER);
    actor->z -= 16*FRACUNIT;	// back to normal

    mo->x += mo->momx;
    mo->y += mo->momy;
    mo->tracer = actor->target;
}

int	TRACEANGLE = 0xc000000;

void A_Tracer (mobj_t* actor)
{
    angle_t	exact;
    fixed_t	dist;
    fixed_t	slope;
    mobj_t*	dest;
    mobj_t*	th;

    if (gametic & 3)
	return;

    // spawn a puff of smoke behind the rocket
    P_SpawnPuff (actor->x, actor->y, actor->z);

    th = P_SpawnMobj (actor->x-actor->momx,
		      actor->y-actor->momy,
		      actor->z, MT_SMOKE);

    th->momz = FRACUNIT;
    th->tics -= P_Random()&3;
    if (th->tics < 1)
	th->tics = 1;

    // adjust direction
    dest = actor->tracer;

    if (!dest || dest->health <= 0)
	return;

    // change angle
    exact = R_PointToAngle2 (actor->x,
			     actor->y,
			     dest->x,
			     dest->y);

    if (exact != actor->angle)
    {
	if (exact - actor->angle > 0x80000000)
	{
	    actor->angle -= TRACEANGLE;
	    if (exact - actor->angle < 0x80000000)
		actor->angle = exact;
	}
	else
	{
	    actor->angle += TRACEANGLE;
	    if (exact - actor->angle > 0x80000000)
		actor->angle = exact;
	}
    }

    exact = actor->angle>>ANGLETOFINESHIFT;
    actor->momx = FixedMul (actor->info->speed, finecosine[exact]);
    actor->momy = FixedMul (actor->info->speed, finesine[exact]);

    // change slope
    dist = P_AproxDistance (dest->x - actor->x,
			    dest->y - actor->y);

    dist = dist / actor->info->speed;

    if (dist < 1)
	dist = 1;
    slope = (dest->z+40*FRACUNIT - actor->z) / dist;

    if (slope < actor->momz)
	actor->momz -= FRACUNIT/8;
    else
	actor->momz += FRACUNIT/8;
}


void A_SkelWhoosh (mobj_t*	actor)
{
    if (!actor->target)
	return;
    A_FaceTarget (actor);
    S_StartSound (actor,sfx_skeswg);
}

void A_SkelFist (mobj_t*	actor)
{
    int		damage;

    if (!actor->target)
	return;

    A_FaceTarget (actor);

    if (P_CheckMeleeRange (actor))
    {
	damage = ((P_Random()%10)+1)*6;
	S_StartSound (actor, sfx_skepch);
	P_DamageMobj (actor->target, actor, actor, damage);
    }
}



//
// PIT_VileCheck
// Detect a corpse that could be raised.
//
mobj_t*		corpsehit;
mobj_t*		vileobj;
fixed_t		viletryx;
fixed_t		viletryy;

boolean PIT_VileCheck (mobj_t*	thing)
{
    int		maxdist;
    boolean	check;

    if (!(thing->flags & MF_CORPSE) )
	return true;	// not a monster

    if (thing->tics != -1)
	return true;	// not lying still yet

    if (thing->info->raisestate == S_NULL)
	return true;	// monster doesn't have a raise state

    maxdist = thing->info->radius + mobjinfo[MT_VILE].radius;

    if ( abs(thing->x - viletryx) > maxdist
	 || abs(thing->y - viletryy) > maxdist )
	return true;		// not actually touching

    corpsehit = thing;
    corpsehit->momx = corpsehit->momy = 0;
    corpsehit->height <<= 2;
    check = P_CheckPosition (corpsehit, corpsehit->x, corpsehit->y);
    corpsehit->height >>= 2;

    if (!check)
	return true;		// doesn't fit here

    return false;		// got one, so stop checking
}



//
// A_VileChase
// Check for ressurecting a body
//
void A_VileChase (mobj_t* actor)
{
    int			xl;
    int			xh;
    int			yl;
    int			yh;

    int			bx;
    int			by;

    mobjinfo_t*		info;
    mobj_t*		temp;

    if (actor->movedir != DI_NODIR)
    {
	// check for corpses to raise
	viletryx =
	    actor->x + actor->info->speed*xspeed[actor->movedir];
	viletryy =
	    actor->y + actor->info->speed*yspeed[actor->movedir];

	xl = (viletryx - bmaporgx - MAXRADIUS*2)>>MAPBLOCKSHIFT;
	xh = (viletryx - bmaporgx + MAXRADIUS*2)>>MAPBLOCKSHIFT;
	yl = (viletryy - bmaporgy - MAXRADIUS*2)>>MAPBLOCKSHIFT;
	yh = (viletryy - bmaporgy + MAXRADIUS*2)>>MAPBLOCKSHIFT;

	vileobj = actor;
	for (bx=xl ; bx<=xh ; bx++)
	{
	    for (by=yl ; by<=yh ; by++)
	    {
		// Call PIT_VileCheck to check
		// whether object is a corpse
		// that canbe raised.
		if (!P_BlockThingsIterator(bx,by,PIT_VileCheck))
		{
		    // got one!
		    temp = actor->target;
		    actor->target = corpsehit;
		    A_FaceTarget (actor);
		    actor->target = temp;

		    P_SetMobjState (actor, S_VILE_HEAL1);
		    S_StartSound (corpsehit, sfx_slop);
		    info = corpsehit->info;

		    P_SetMobjState (corpsehit,info->raisestate);
		    corpsehit->height <<= 2;
		    corpsehit->flags = info->flags;
		    corpsehit->health = info->spawnhealth;
		    corpsehit->target = NULL;

		    return;
		}
	    }
	}
    }

    // Return to normal attack.
    A_Chase (actor);
}


//
// A_VileStart
//
void A_VileStart (mobj_t* actor)
{
    S_StartSound (actor, sfx_vilatk);
}


//
// A_Fire
// Keep fire in front of player unless out of sight
//
void A_Fire (mobj_t* actor);

void A_StartFire (mobj_t* actor)
{
    S_StartSound(actor,sfx_flamst);
    A_Fire(actor);
}

void A_FireCrackle (mobj_t* actor)
{
    S_StartSound(actor,sfx_flame);
    A_Fire(actor);
}

void A_Fire (mobj_t* actor)
{
    mobj_t*	dest;
    mobj_t*     target;
    unsigned	an;

    dest = actor->tracer;
    if (!dest)
	return;

    target = P_SubstNullMobj(actor->target);

    // don't move it if the vile lost sight
    if (!P_CheckSight (target, dest) )
	return;

    an = dest->angle >> ANGLETOFINESHIFT;

    P_UnsetThingPosition (actor);
    actor->x = dest->x + FixedMul (24*FRACUNIT, finecosine[an]);
    actor->y = dest->y + FixedMul (24*FRACUNIT, finesine[an]);
    actor->z = dest->z;
    P_SetThingPosition (actor);
}



//
// A_VileTarget
// Spawn the hellfire
//
void A_VileTarget (mobj_t*	actor)
{
    mobj_t*	fog;

    if (!actor->target)
	return;

    A_FaceTarget (actor);

    fog = P_SpawnMobj (actor->target->x,
		       actor->target->x,
		       actor->target->z, MT_FIRE);

    actor->tracer = fog;
    fog->target = actor;
    fog->tracer = actor->target;
    A_Fire (fog);
}




//
// A_VileAttack
//
void A_VileAttack (mobj_t* actor)
{
    mobj_t*	fire;
    int		an;

    if (!actor->target)
	return;

    A_FaceTarget (actor);

    if (!P_CheckSight (actor, actor->target) )
	return;

    S_StartSound (actor, sfx_barexp);
    P_DamageMobj (actor->target, actor, actor, 20);
    actor->target->momz = 1000*FRACUNIT/actor->target->info->mass;

    an = actor->angle >> ANGLETOFINESHIFT;

    fire = actor->tracer;

    if (!fire)
	return;

    // move the fire between the vile and the player
    fire->x = actor->target->x - FixedMul (24*FRACUNIT, finecosine[an]);
    fire->y = actor->target->y - FixedMul (24*FRACUNIT, finesine[an]);
    P_RadiusAttack (fire, actor, 70 );
}




//
// Mancubus attack,
// firing three missiles (bruisers)
// in three different directions?
// Doesn't look like it.
//
#define	FATSPREAD	(ANG90/8)

void A_FatRaise (mobj_t *actor)
{
    A_FaceTarget (actor);
    S_StartSound (actor, sfx_manatk);
}


void A_FatAttack1 (mobj_t* actor)
{
    mobj_t*	mo;
    mobj_t*     target;
    int		an;

    A_FaceTarget (actor);

    // Change direction  to ...
    actor->angle += FATSPREAD;
    target = P_SubstNullMobj(actor->target);
    P_SpawnMissile (actor, target, MT_FATSHOT);

    mo = P_SpawnMissile (actor, target, MT_FATSHOT);
    mo->angle += FATSPREAD;
    an = mo->angle >> ANGLETOFINESHIFT;
    mo->momx = FixedMul (mo->info->speed, finecosine[an]);
    mo->momy = FixedMul (mo->info->speed, finesine[an]);
}

void A_FatAttack2 (mobj_t* actor)
{
    mobj_t*	mo;
    mobj_t*     target;
    int		an;

    A_FaceTarget (actor);
    // Now here choose opposite deviation.
    actor->angle -= FATSPREAD;
    target = P_SubstNullMobj(actor->target);
    P_SpawnMissile (actor, target, MT_FATSHOT);

    mo = P_SpawnMissile (actor, target, MT_FATSHOT);
    mo->angle -= FATSPREAD*2;
    an = mo->angle >> ANGLETOFINESHIFT;
    mo->momx = FixedMul (mo->info->speed, finecosine[an]);
    mo->momy = FixedMul (mo->info->speed, finesine[an]);
}

void A_FatAttack3 (mobj_t*	actor)
{
    mobj_t*	mo;
    mobj_t*     target;
    int		an;

    A_FaceTarget (actor);

    target = P_SubstNullMobj(actor->target);

    mo = P_SpawnMissile (actor, target, MT_FATSHOT);
    mo->angle -= FATSPREAD/2;
    an = mo->angle >> ANGLETOFINESHIFT;
    mo->momx = FixedMul (mo->info->speed, finecosine[an]);
    mo->momy = FixedMul (mo->info->speed, finesine[an]);

    mo = P_SpawnMissile (actor, target, MT_FATSHOT);
    mo->angle += FATSPREAD/2;
    an = mo->angle >> ANGLETOFINESHIFT;
    mo->momx = FixedMul (mo->info->speed, finecosine[an]);
    mo->momy = FixedMul (mo->info->speed, finesine[an]);
}


//
// SkullAttack
// Fly at the player like a missile.
//
#define	SKULLSPEED		(20*FRACUNIT)

void A_SkullAttack (mobj_t* actor)
{
    mobj_t*		dest;
    angle_t		an;
    int			dist;

    if (!actor->target)
	return;

    dest = actor->target;
    actor->flags |= MF_SKULLFLY;

    S_StartSound (actor, actor->info->attacksound);
    A_FaceTarget (actor);
    an = actor->angle >> ANGLETOFINESHIFT;
    actor->momx = FixedMul (SKULLSPEED, finecosine[an]);
    actor->momy = FixedMul (SKULLSPEED, finesine[an]);
    dist = P_AproxDistance (dest->x - actor->x, dest->y - actor->y);
    dist = dist / SKULLSPEED;

    if (dist < 1)
	dist = 1;
    actor->momz = (dest->z+(dest->height>>1) - actor->z) / dist;
}


//
// A_PainShootSkull
// Spawn a lost soul and launch it at the target
//
void
A_PainShootSkull
( mobj_t*	actor,
  angle_t	angle )
{
    fixed_t	x;
    fixed_t	y;
    fixed_t	z;

    mobj_t*	newmobj;
    angle_t	an;
    int		prestep;
    int		count;
    thinker_t*	currentthinker;

    // count total number of skull currently on the level
    count = 0;

    currentthinker = thinkercap.next;
    while (currentthinker != &thinkercap)
    {
	if (   (currentthinker->function.acp1 == (actionf_p1)P_MobjThinker)
	    && ((mobj_t *)currentthinker)->type == MT_SKULL)
	    count++;
	currentthinker = currentthinker->next;
    }

    // if there are allready 20 skulls on the level,
    // don't spit another one
    if (count > 20)
	return;


    // okay, there's playe for another one
    an = angle >> ANGLETOFINESHIFT;

    prestep =
	4*FRACUNIT
	+ 3*(actor->info->radius + mobjinfo[MT_SKULL].radius)/2;

    x = actor->x + FixedMul (prestep, finecosine[an]);
    y = actor->y + FixedMul (prestep, finesine[an]);
    z = actor->z + 8*FRACUNIT;

    newmobj = P_SpawnMobj (x , y, z, MT_SKULL);

    // Check for movements.
    if (!P_TryMove (newmobj, newmobj->x, newmobj->y))
    {
	// kill it immediately
	P_DamageMobj (newmobj,actor,actor,10000);
	return;
    }

    newmobj->target = actor->target;
    A_SkullAttack (newmobj);
}


//
// A_PainAttack
// Spawn a lost soul and launch it at the target
//
void A_PainAttack (mobj_t* actor)
{
    if (!actor->target)
	return;

    A_FaceTarget (actor);
    A_PainShootSkull (actor, actor->angle);
}


void A_PainDie (mobj_t* actor)
{
    A_Fall (actor);
    A_PainShootSkull (actor, actor->angle+ANG90);
    A_PainShootSkull (actor, actor->angle+ANG180);
    A_PainShootSkull (actor, actor->angle+ANG270);
}






void A_Scream (mobj_t* actor)
{
    int		sound;

    switch (actor->info->deathsound)
    {
      case 0:
	return;

      case sfx_podth1:
      case sfx_podth2:
      case sfx_podth3:
	sound = sfx_podth1 + P_Random ()%3;
	break;

      case sfx_bgdth1:
      case sfx_bgdth2:
	sound = sfx_bgdth1 + P_Random ()%2;
	break;

      default:
	sound = actor->info->deathsound;
	break;
    }

    // Check for bosses.
    if (actor->type==MT_SPIDER
	|| actor->type == MT_CYBORG)
    {
	// full volume
	S_StartSound (NULL, sound);
    }
    else
	S_StartSound (actor, sound);
}


void A_XScream (mobj_t* actor)
{
    S_StartSound (actor, sfx_slop);
}

void A_Pain (mobj_t* actor)
{
    if (actor->info->painsound)
	S_StartSound (actor, actor->info->painsound);
}



void A_Fall (mobj_t *actor)
{
    // actor is on ground, it can be walked over
    actor->flags &= ~MF_SOLID;

    // So change this if corpse objects
    // are meant to be obstacles.
}


//
// A_Explode
//
void A_Explode (mobj_t* thingy)
{
    P_RadiusAttack(thingy, thingy->target, 128);
}

// Check whether the death of the specified monster type is allowed
// to trigger the end of episode special action.
//
// This behavior changed in v1.9, the most notable effect of which
// was to break uac_dead.wad

static boolean CheckBossEnd(mobjtype_t motype)
{
    if (gameversion < exe_ultimate)
    {
        if (gamemap != 8)
        {
            return false;
        }

        // Baron death on later episodes is nothing special.

        if (motype == MT_BRUISER && gameepisode != 1)
        {
            return false;
        }

        return true;
    }
    else
    {
        // New logic that appeared in Ultimate Doom.
        // Looks like the logic was overhauled while adding in the
        // episode 4 support.  Now bosses only trigger on their
        // specific episode.

	switch(gameepisode)
	{
            case 1:
                return gamemap == 8 && motype == MT_BRUISER;

            case 2:
                return gamemap == 8 && motype == MT_CYBORG;

            case 3:
                return gamemap == 8 && motype == MT_SPIDER;

	    case 4:
                return (gamemap == 6 && motype == MT_CYBORG)
                    || (gamemap == 8 && motype == MT_SPIDER);

            default:
                return gamemap == 8;
	}
    }
}

//
// A_BossDeath
// Possibly trigger special effects
// if on first boss level
//
void A_BossDeath (mobj_t* mo)
{
    thinker_t*	th;
    mobj_t*	mo2;
    line_t	junk;
    int		i;

    if ( gamemode == commercial)
    {
	if (gamemap != 7)
	    return;

	if ((mo->type != MT_FATSO)
	    && (mo->type != MT_BABY))
	    return;
    }
    else
    {
        if (!CheckBossEnd(mo->type))
        {
            return;
        }
    }

    // make sure there is a player alive for victory
    for (i=0 ; i<MAXPLAYERS ; i++)
	if (playeringame[i] && players[i].health > 0)
	    break;

    if (i==MAXPLAYERS)
	return;	// no one left alive, so do not end game

    // scan the remaining thinkers to see
    // if all bosses are dead
    for (th = thinkercap.next ; th != &thinkercap ; th=th->next)
    {
	if (th->function.acp1 != (actionf_p1)P_MobjThinker)
	    continue;

	mo2 = (mobj_t *)th;
	if (mo2 != mo
	    && mo2->type == mo->type
	    && mo2->health > 0)
	{
	    // other boss not dead
	    return;
	}
    }

    // victory!
    if ( gamemode == commercial)
    {
	if (gamemap == 7)
	{
	    if (mo->type == MT_FATSO)
	    {
		junk.tag = 666;
		EV_DoFloor(&junk,lowerFloorToLowest);
		return;
	    }

	    if (mo->type == MT_BABY)
	    {
		junk.tag = 667;
		EV_DoFloor(&junk,raiseToTexture);
		return;
	    }
	}
    }
    else
    {
	switch(gameepisode)
	{
	  case 1:
	    junk.tag = 666;
	    EV_DoFloor (&junk, lowerFloorToLowest);
	    return;
	    break;

	  case 4:
	    switch(gamemap)
	    {
	      case 6:
		junk.tag = 666;
		EV_DoDoor (&junk, vld_blazeOpen);
		return;
		break;

	      case 8:
		junk.tag = 666;
		EV_DoFloor (&junk, lowerFloorToLowest);
		return;
		break;
	    }
	}
    }

    G_ExitLevel ();
}


void A_Hoof (mobj_t* mo)
{
    S_StartSound (mo, sfx_hoof);
    A_Chase (mo);
}

void A_Metal (mobj_t* mo)
{
    S_StartSound (mo, sfx_metal);
    A_Chase (mo);
}

void A_BabyMetal (mobj_t* mo)
{
    S_StartSound (mo, sfx_bspwlk);
    A_Chase (mo);
}

void
A_OpenShotgun2
( player_t*	player,
  pspdef_t*	psp )
{
    S_StartSound (player->mo, sfx_dbopn);
}

void
A_LoadShotgun2
( player_t*	player,
  pspdef_t*	psp )
{
    S_StartSound (player->mo, sfx_dbload);
}

void
A_ReFire
( player_t*	player,
  pspdef_t*	psp );

void
A_CloseShotgun2
( player_t*	player,
  pspdef_t*	psp )
{
    S_StartSound (player->mo, sfx_dbcls);
    A_ReFire(player,psp);
}



mobj_t*		braintargets[32];
int		numbraintargets;
int		braintargeton = 0;

void A_BrainAwake (mobj_t* mo)
{
    thinker_t*	thinker;
    mobj_t*	m;

    // find all the target spots
    numbraintargets = 0;
    braintargeton = 0;

<<<<<<< HEAD
=======
    thinker = thinkercap.next;
>>>>>>> b9063a5f
    for (thinker = thinkercap.next ;
	 thinker != &thinkercap ;
	 thinker = thinker->next)
    {
	if (thinker->function.acp1 != (actionf_p1)P_MobjThinker)
	    continue;	// not a mobj

	m = (mobj_t *)thinker;

	if (m->type == MT_BOSSTARGET )
	{
	    braintargets[numbraintargets] = m;
	    numbraintargets++;
	}
    }

    S_StartSound (NULL,sfx_bossit);
}


void A_BrainPain (mobj_t*	mo)
{
    S_StartSound (NULL,sfx_bospn);
}


void A_BrainScream (mobj_t*	mo)
{
    int		x;
    int		y;
    int		z;
    mobj_t*	th;

    for (x=mo->x - 196*FRACUNIT ; x< mo->x + 320*FRACUNIT ; x+= FRACUNIT*8)
    {
	y = mo->y - 320*FRACUNIT;
	z = 128 + P_Random()*2*FRACUNIT;
	th = P_SpawnMobj (x,y,z, MT_ROCKET);
	th->momz = P_Random()*512;

	P_SetMobjState (th, S_BRAINEXPLODE1);

	th->tics -= P_Random()&7;
	if (th->tics < 1)
	    th->tics = 1;
    }

    S_StartSound (NULL,sfx_bosdth);
}



void A_BrainExplode (mobj_t* mo)
{
    int		x;
    int		y;
    int		z;
    mobj_t*	th;

    x = mo->x +  P_SubRandom() * 2048;
    y = mo->y;
    z = 128 + P_Random()*2*FRACUNIT;
    th = P_SpawnMobj (x,y,z, MT_ROCKET);
    th->momz = P_Random()*512;

    P_SetMobjState (th, S_BRAINEXPLODE1);

    th->tics -= P_Random()&7;
    if (th->tics < 1)
	th->tics = 1;
}


void A_BrainDie (mobj_t*	mo)
{
    G_ExitLevel ();
}

void A_BrainSpit (mobj_t*	mo)
{
    mobj_t*	targ;
    mobj_t*	newmobj;

    static int	easy = 0;

    easy ^= 1;
    if (gameskill <= sk_easy && (!easy))
	return;

    // shoot a cube at current target
    targ = braintargets[braintargeton];
    if (numbraintargets == 0)
    {
        I_Error("A_BrainSpit: numbraintargets was 0 (vanilla crashes here)");
    }
    braintargeton = (braintargeton+1)%numbraintargets;

    // spawn brain missile
    newmobj = P_SpawnMissile (mo, targ, MT_SPAWNSHOT);
    newmobj->target = targ;
    newmobj->reactiontime =
	((targ->y - mo->y)/newmobj->momy) / newmobj->state->tics;

    S_StartSound(NULL, sfx_bospit);
}



void A_SpawnFly (mobj_t* mo);

// travelling cube sound
void A_SpawnSound (mobj_t* mo)
{
    S_StartSound (mo,sfx_boscub);
    A_SpawnFly(mo);
}

void A_SpawnFly (mobj_t* mo)
{
    mobj_t*	newmobj;
    mobj_t*	fog;
    mobj_t*	targ;
    int		r;
    mobjtype_t	type;

    if (--mo->reactiontime)
	return;	// still flying

    targ = P_SubstNullMobj(mo->target);

    // First spawn teleport fog.
    fog = P_SpawnMobj (targ->x, targ->y, targ->z, MT_SPAWNFIRE);
    S_StartSound (fog, sfx_telept);

    // Randomly select monster to spawn.
    r = P_Random ();

    // Probability distribution (kind of :),
    // decreasing likelihood.
    if ( r<50 )
	type = MT_TROOP;
    else if (r<90)
	type = MT_SERGEANT;
    else if (r<120)
	type = MT_SHADOWS;
    else if (r<130)
	type = MT_PAIN;
    else if (r<160)
	type = MT_HEAD;
    else if (r<162)
	type = MT_VILE;
    else if (r<172)
	type = MT_UNDEAD;
    else if (r<192)
	type = MT_BABY;
    else if (r<222)
	type = MT_FATSO;
    else if (r<246)
	type = MT_KNIGHT;
    else
	type = MT_BRUISER;

    newmobj	= P_SpawnMobj (targ->x, targ->y, targ->z, type);
    if (P_LookForPlayers (newmobj, true) )
	P_SetMobjState (newmobj, newmobj->info->seestate);

    // telefrag anything in this spot
    P_TeleportMove (newmobj, newmobj->x, newmobj->y);

    // remove self (i.e., cube).
    P_RemoveMobj (mo);
}



void A_PlayerScream (mobj_t* mo)
{
    // Default death sound.
    int		sound = sfx_pldeth;

    if ( (gamemode == commercial)
	&& 	(mo->health < -50))
    {
	// IF THE PLAYER DIES
	// LESS THAN -50% WITHOUT GIBBING
	sound = sfx_pdiehi;
    }

    S_StartSound (mo, sound);
}<|MERGE_RESOLUTION|>--- conflicted
+++ resolved
@@ -1841,10 +1841,6 @@
     numbraintargets = 0;
     braintargeton = 0;
 
-<<<<<<< HEAD
-=======
-    thinker = thinkercap.next;
->>>>>>> b9063a5f
     for (thinker = thinkercap.next ;
 	 thinker != &thinkercap ;
 	 thinker = thinker->next)
