--- conflicted
+++ resolved
@@ -80,11 +80,8 @@
 #include "r_local.h"
 #include "statdump.h"
 
-<<<<<<< HEAD
-=======
 #include "x_events.h"
 
->>>>>>> b9063a5f
 #include "d_main.h"
 
 #include "doom_icon.c"
@@ -1497,13 +1494,7 @@
     if ( (p=M_CheckParm ("-turbo")) )
     {
 	int     scale = 200;
-<<<<<<< HEAD
-	
-=======
-	extern int forwardmove[2];
-	extern int sidemove[2];
-
->>>>>>> b9063a5f
+
 	if (p<myargc-1)
 	    scale = atoi (myargv[p+1]);
 	if (scale < 10)
