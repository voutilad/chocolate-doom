//
// Copyright(C) 1993-1996 Id Software, Inc.
// Copyright(C) 2005-2014 Simon Howard
//
// This program is free software; you can redistribute it and/or
// modify it under the terms of the GNU General Public License
// as published by the Free Software Foundation; either version 2
// of the License, or (at your option) any later version.
//
// This program is distributed in the hope that it will be useful,
// but WITHOUT ANY WARRANTY; without even the implied warranty of
// MERCHANTABILITY or FITNESS FOR A PARTICULAR PURPOSE.  See the
// GNU General Public License for more details.
//
// DESCRIPTION:
//	Handling interactions (i.e., collisions).
//




// Data.
#include "doomdef.h"
#include "dstrings.h"
#include "sounds.h"

#include "deh_main.h"
#include "deh_misc.h"
#include "doomstat.h"

#include "m_random.h"
#include "i_system.h"

#include "am_map.h"

#include "p_local.h"

#include "s_sound.h"

#include "p_inter.h"

#include "x_events.h"

#define BONUSADD	6




// a weapon is found with two clip loads,
// a big item has five clip loads
int	maxammo[NUMAMMO] = {200, 50, 300, 50};
int	clipammo[NUMAMMO] = {10, 4, 20, 1};


//
// GET STUFF
//

//
// P_GiveAmmo
// Num is the number of clip loads,
// not the individual count (0= 1/2 clip).
// Returns false if the ammo can't be picked up at all
//

boolean
P_GiveAmmo
( player_t*	player,
  ammotype_t	ammo,
  int		num )
{
    int		oldammo;

    if (ammo == am_noammo)
	return false;
<<<<<<< HEAD
		
    if (ammo >= NUMAMMO)
=======

    if (ammo > NUMAMMO)
>>>>>>> b9063a5f
	I_Error ("P_GiveAmmo: bad type %i", ammo);

    if ( player->ammo[ammo] == player->maxammo[ammo]  )
	return false;

    if (num)
	num *= clipammo[ammo];
    else
	num = clipammo[ammo]/2;

    if (gameskill == sk_baby
	|| gameskill == sk_nightmare)
    {
	// give double ammo in trainer mode,
	// you'll need in nightmare
	num <<= 1;
    }


    oldammo = player->ammo[ammo];
    player->ammo[ammo] += num;

    if (player->ammo[ammo] > player->maxammo[ammo])
	player->ammo[ammo] = player->maxammo[ammo];

    // If non zero ammo,
    // don't change up weapons,
    // player was lower on purpose.
    if (oldammo)
	return true;

    // We were down to zero,
    // so select a new weapon.
    // Preferences are not user selectable.
    switch (ammo)
    {
      case am_clip:
	if (player->readyweapon == wp_fist)
	{
	    if (player->weaponowned[wp_chaingun])
		player->pendingweapon = wp_chaingun;
	    else
		player->pendingweapon = wp_pistol;
	}
	break;

      case am_shell:
	if (player->readyweapon == wp_fist
	    || player->readyweapon == wp_pistol)
	{
	    if (player->weaponowned[wp_shotgun])
		player->pendingweapon = wp_shotgun;
	}
	break;

      case am_cell:
	if (player->readyweapon == wp_fist
	    || player->readyweapon == wp_pistol)
	{
	    if (player->weaponowned[wp_plasma])
		player->pendingweapon = wp_plasma;
	}
	break;

      case am_misl:
	if (player->readyweapon == wp_fist)
	{
	    if (player->weaponowned[wp_missile])
		player->pendingweapon = wp_missile;
	}
      default:
	break;
    }

    return true;
}


//
// P_GiveWeapon
// The weapon name may have a MF_DROPPED flag ored in.
//
boolean
P_GiveWeapon
( player_t*	player,
  weapontype_t	weapon,
  boolean	dropped )
{
    boolean	gaveammo;
    boolean	gaveweapon;

    if (netgame
	&& (deathmatch!=2)
	 && !dropped )
    {
	// leave placed weapons forever on net games
	if (player->weaponowned[weapon])
	    return false;

	player->bonuscount += BONUSADD;
	player->weaponowned[weapon] = true;

	if (deathmatch)
	    P_GiveAmmo (player, weaponinfo[weapon].ammo, 5);
	else
	    P_GiveAmmo (player, weaponinfo[weapon].ammo, 2);
	player->pendingweapon = weapon;

	if (player == &players[consoleplayer])
	    S_StartSound (NULL, sfx_wpnup);
	return false;
    }

    if (weaponinfo[weapon].ammo != am_noammo)
    {
	// give one clip with a dropped weapon,
	// two clips with a found weapon
	if (dropped)
	    gaveammo = P_GiveAmmo (player, weaponinfo[weapon].ammo, 1);
	else
	    gaveammo = P_GiveAmmo (player, weaponinfo[weapon].ammo, 2);
    }
    else
	gaveammo = false;

    if (player->weaponowned[weapon])
	gaveweapon = false;
    else
    {
	gaveweapon = true;
	X_LogWeaponPickup(player->mo, weapon);
	player->weaponowned[weapon] = true;
	player->pendingweapon = weapon;
    }

    return (gaveweapon || gaveammo);
}



//
// P_GiveBody
// Returns false if the body isn't needed at all
//
boolean
P_GiveBody
( player_t*	player,
  int		num )
{
    if (player->health >= MAXHEALTH)
	return false;

    player->health += num;
    if (player->health > MAXHEALTH)
	player->health = MAXHEALTH;
    player->mo->health = player->health;

    X_LogHealthPickup(player, num);

    return true;
}



//
// P_GiveArmor
// Returns false if the armor is worse
// than the current armor.
//
boolean
P_GiveArmor
( player_t*	player,
  int		armortype )
{
    int		hits;

    hits = armortype*100;
    if (player->armorpoints >= hits)
	return false;	// don't pick up

    player->armortype = armortype;
    player->armorpoints = hits;

    X_LogArmorPickup(player->mo, armortype);
    return true;
}



//
// P_GiveCard
//
void
P_GiveCard
( player_t*	player,
  card_t	card )
{
    if (player->cards[card])
	return;

    player->bonuscount = BONUSADD;
    player->cards[card] = 1;

    X_LogCardPickup(player, card);
}


//
// P_GivePower
//
boolean
P_GivePower
( player_t*	player,
  int /*powertype_t*/	power )
{
    if (power == pw_invulnerability)
    {
	player->powers[power] = INVULNTICS;
	return true;
    }

    if (power == pw_invisibility)
    {
	player->powers[power] = INVISTICS;
	player->mo->flags |= MF_SHADOW;
	return true;
    }

    if (power == pw_infrared)
    {
	player->powers[power] = INFRATICS;
	return true;
    }

    if (power == pw_ironfeet)
    {
	player->powers[power] = IRONTICS;
	return true;
    }

    if (power == pw_strength)
    {
	P_GiveBody (player, 100);
	player->powers[power] = 1;
	return true;
    }

    if (player->powers[power])
	return false;	// already got it

    player->powers[power] = 1;
    return true;
}



//
// P_TouchSpecialThing
//
void
P_TouchSpecialThing
( mobj_t*	special,
  mobj_t*	toucher )
{
    player_t*	player;
    int		i;
    fixed_t	delta;
    int		sound;

    delta = special->z - toucher->z;

    if (delta > toucher->height
	|| delta < -8*FRACUNIT)
    {
	// out of reach
	return;
    }


    sound = sfx_itemup;
    player = toucher->player;

    // Dead thing touching.
    // Can happen with a sliding player corpse.
    if (toucher->health <= 0)
	return;

    // Identify by sprite.
    switch (special->sprite)
    {
	// armor
      case SPR_ARM1:
	if (!P_GiveArmor (player, deh_green_armor_class))
	    return;
	player->message = DEH_String(GOTARMOR);
	break;

      case SPR_ARM2:
	if (!P_GiveArmor (player, deh_blue_armor_class))
	    return;
	player->message = DEH_String(GOTMEGA);
	break;

	// bonus items
      case SPR_BON1:
	player->health++;		// can go over 100%
	if (player->health > deh_max_health)
	    player->health = deh_max_health;
	player->mo->health = player->health;
	player->message = DEH_String(GOTHTHBONUS);
        X_LogHealthBonus(player);
	break;

      case SPR_BON2:
	player->armorpoints++;		// can go over 100%
	if (player->armorpoints > deh_max_armor && gameversion > exe_doom_1_2)
	    player->armorpoints = deh_max_armor;
        // deh_green_armor_class only applies to the green armor shirt;
        // for the armor helmets, armortype 1 is always used.
	if (!player->armortype)
	    player->armortype = 1;
	player->message = DEH_String(GOTARMBONUS);
        X_LogArmorBonus(player);
	break;

      case SPR_SOUL:
	player->health += deh_soulsphere_health;
	if (player->health > deh_max_soulsphere)
	    player->health = deh_max_soulsphere;
	player->mo->health = player->health;
	player->message = DEH_String(GOTSUPER);
	if (gameversion > exe_doom_1_2)
	    sound = sfx_getpow;
	break;

      case SPR_MEGA:
	if (gamemode != commercial)
	    return;
	player->health = deh_megasphere_health;
	player->mo->health = player->health;
        // We always give armor type 2 for the megasphere; dehacked only
        // affects the MegaArmor.
	P_GiveArmor (player, 2);
	player->message = DEH_String(GOTMSPHERE);
	if (gameversion > exe_doom_1_2)
	    sound = sfx_getpow;
	break;

	// cards
	// leave cards for everyone
      case SPR_BKEY:
	if (!player->cards[it_bluecard])
	    player->message = DEH_String(GOTBLUECARD);
	P_GiveCard (player, it_bluecard);
	if (!netgame)
	    break;
	return;

      case SPR_YKEY:
	if (!player->cards[it_yellowcard])
	    player->message = DEH_String(GOTYELWCARD);
	P_GiveCard (player, it_yellowcard);
	if (!netgame)
	    break;
	return;

      case SPR_RKEY:
	if (!player->cards[it_redcard])
	    player->message = DEH_String(GOTREDCARD);
	P_GiveCard (player, it_redcard);
	if (!netgame)
	    break;
	return;

      case SPR_BSKU:
	if (!player->cards[it_blueskull])
	    player->message = DEH_String(GOTBLUESKUL);
	P_GiveCard (player, it_blueskull);
	if (!netgame)
	    break;
	return;

      case SPR_YSKU:
	if (!player->cards[it_yellowskull])
	    player->message = DEH_String(GOTYELWSKUL);
	P_GiveCard (player, it_yellowskull);
	if (!netgame)
	    break;
	return;

      case SPR_RSKU:
	if (!player->cards[it_redskull])
	    player->message = DEH_String(GOTREDSKULL);
	P_GiveCard (player, it_redskull);
	if (!netgame)
	    break;
	return;

	// medikits, heals
      case SPR_STIM:
	if (!P_GiveBody (player, 10))
	    return;
	player->message = DEH_String(GOTSTIM);
	break;

      case SPR_MEDI:
	if (!P_GiveBody (player, 25))
	    return;

	if (player->health < 25)
	    player->message = DEH_String(GOTMEDINEED);
	else
	    player->message = DEH_String(GOTMEDIKIT);
	break;


	// power ups
      case SPR_PINV:
	if (!P_GivePower (player, pw_invulnerability))
	    return;
	player->message = DEH_String(GOTINVUL);
	if (gameversion > exe_doom_1_2)
	    sound = sfx_getpow;
	break;

      case SPR_PSTR:
	if (!P_GivePower (player, pw_strength))
	    return;
	player->message = DEH_String(GOTBERSERK);
	if (player->readyweapon != wp_fist)
	    player->pendingweapon = wp_fist;
	if (gameversion > exe_doom_1_2)
	    sound = sfx_getpow;
	break;

      case SPR_PINS:
	if (!P_GivePower (player, pw_invisibility))
	    return;
	player->message = DEH_String(GOTINVIS);
	if (gameversion > exe_doom_1_2)
	    sound = sfx_getpow;
	break;

      case SPR_SUIT:
	if (!P_GivePower (player, pw_ironfeet))
	    return;
	player->message = DEH_String(GOTSUIT);
	if (gameversion > exe_doom_1_2)
	    sound = sfx_getpow;
	break;

      case SPR_PMAP:
	if (!P_GivePower (player, pw_allmap))
	    return;
	player->message = DEH_String(GOTMAP);
	if (gameversion > exe_doom_1_2)
	    sound = sfx_getpow;
	break;

      case SPR_PVIS:
	if (!P_GivePower (player, pw_infrared))
	    return;
	player->message = DEH_String(GOTVISOR);
	if (gameversion > exe_doom_1_2)
	    sound = sfx_getpow;
	break;

	// ammo
      case SPR_CLIP:
	if (special->flags & MF_DROPPED)
	{
	    if (!P_GiveAmmo (player,am_clip,0))
		return;
	}
	else
	{
	    if (!P_GiveAmmo (player,am_clip,1))
		return;
	}
	player->message = DEH_String(GOTCLIP);
	break;

      case SPR_AMMO:
	if (!P_GiveAmmo (player, am_clip,5))
	    return;
	player->message = DEH_String(GOTCLIPBOX);
	break;

      case SPR_ROCK:
	if (!P_GiveAmmo (player, am_misl,1))
	    return;
	player->message = DEH_String(GOTROCKET);
	break;

      case SPR_BROK:
	if (!P_GiveAmmo (player, am_misl,5))
	    return;
	player->message = DEH_String(GOTROCKBOX);
	break;

      case SPR_CELL:
	if (!P_GiveAmmo (player, am_cell,1))
	    return;
	player->message = DEH_String(GOTCELL);
	break;

      case SPR_CELP:
	if (!P_GiveAmmo (player, am_cell,5))
	    return;
	player->message = DEH_String(GOTCELLBOX);
	break;

      case SPR_SHEL:
	if (!P_GiveAmmo (player, am_shell,1))
	    return;
	player->message = DEH_String(GOTSHELLS);
	break;

      case SPR_SBOX:
	if (!P_GiveAmmo (player, am_shell,5))
	    return;
	player->message = DEH_String(GOTSHELLBOX);
	break;

      case SPR_BPAK:
	if (!player->backpack)
	{
	    for (i=0 ; i<NUMAMMO ; i++)
		player->maxammo[i] *= 2;
	    player->backpack = true;
	}
	for (i=0 ; i<NUMAMMO ; i++)
	    P_GiveAmmo (player, i, 1);
	player->message = DEH_String(GOTBACKPACK);
	break;

	// weapons
      case SPR_BFUG:
	if (!P_GiveWeapon (player, wp_bfg, false) )
	    return;
	player->message = DEH_String(GOTBFG9000);
	sound = sfx_wpnup;
	break;

      case SPR_MGUN:
        if (!P_GiveWeapon(player, wp_chaingun,
                          (special->flags & MF_DROPPED) != 0))
            return;
	player->message = DEH_String(GOTCHAINGUN);
	sound = sfx_wpnup;
	break;

      case SPR_CSAW:
	if (!P_GiveWeapon (player, wp_chainsaw, false) )
	    return;
	player->message = DEH_String(GOTCHAINSAW);
	sound = sfx_wpnup;
	break;

      case SPR_LAUN:
	if (!P_GiveWeapon (player, wp_missile, false) )
	    return;
	player->message = DEH_String(GOTLAUNCHER);
	sound = sfx_wpnup;
	break;

      case SPR_PLAS:
	if (!P_GiveWeapon (player, wp_plasma, false) )
	    return;
	player->message = DEH_String(GOTPLASMA);
	sound = sfx_wpnup;
	break;

      case SPR_SHOT:
        if (!P_GiveWeapon(player, wp_shotgun,
                          (special->flags & MF_DROPPED) != 0))
            return;
	player->message = DEH_String(GOTSHOTGUN);
	sound = sfx_wpnup;
	break;

      case SPR_SGN2:
        if (!P_GiveWeapon(player, wp_supershotgun,
                          (special->flags & MF_DROPPED) != 0))
            return;
	player->message = DEH_String(GOTSHOTGUN2);
	sound = sfx_wpnup;
	break;

      default:
	I_Error ("P_SpecialThing: Unknown gettable thing");
    }

    if (special->flags & MF_COUNTITEM)
	player->itemcount++;
    P_RemoveMobj (special);
    player->bonuscount += BONUSADD;
    if (player == &players[consoleplayer])
	S_StartSound (NULL, sound);
}


//
// KillMobj
//
void
P_KillMobj
( mobj_t*	source,
  mobj_t*	target )
{
    mobjtype_t	item;
    mobj_t*	mo;

    target->flags &= ~(MF_SHOOTABLE|MF_FLOAT|MF_SKULLFLY);

    if (target->type != MT_SKULL)
	target->flags &= ~MF_NOGRAVITY;

    target->flags |= MF_CORPSE|MF_DROPOFF;
    target->height >>= 2;

    if (source && source->player)
    {
	// count for intermission
	if (target->flags & MF_COUNTKILL)
	    source->player->killcount++;

	if (target->player)
	    source->player->frags[target->player-players]++;
    }
    else if (!netgame && (target->flags & MF_COUNTKILL) )
    {
	// count all monster deaths,
	// even those caused by other monsters
	players[0].killcount++;
    }

    if (target->player)
    {
	// count environment kills against you
	if (!source)
	    target->player->frags[target->player-players]++;

	target->flags &= ~MF_SOLID;
	target->player->playerstate = PST_DEAD;

	X_LogPlayerDied(target->player, source);
	P_DropWeapon(target->player);

	if (target->player == &players[consoleplayer]
	    && automapactive)
	{
	    // don't die in auto map,
	    // switch view prior to dying
	    AM_Stop ();
	}

    } else
    {
        // If the dying actor is not a player
        X_LogEnemyKilled(&players[consoleplayer], target);
    }

    if (target->health < -target->info->spawnhealth
	&& target->info->xdeathstate)
    {
	P_SetMobjState (target, target->info->xdeathstate);
    }
    else
	P_SetMobjState (target, target->info->deathstate);
    target->tics -= P_Random()&3;

    if (target->tics < 1)
	target->tics = 1;

    //	I_StartSound (&actor->r, actor->info->deathsound);

    // In Chex Quest, monsters don't drop items.

    if (gameversion == exe_chex)
    {
        return;
    }

    // Drop stuff.
    // This determines the kind of object spawned
    // during the death frame of a thing.
    switch (target->type)
    {
      case MT_WOLFSS:
      case MT_POSSESSED:
	item = MT_CLIP;
	break;

      case MT_SHOTGUY:
	item = MT_SHOTGUN;
	break;

      case MT_CHAINGUY:
	item = MT_CHAINGUN;
	break;

      default:
	return;
    }

    mo = P_SpawnMobj (target->x,target->y,ONFLOORZ, item);
    mo->flags |= MF_DROPPED;	// special versions of items
}




//
// P_DamageMobj
// Damages both enemies and players
// "inflictor" is the thing that caused the damage
//  creature or missile, can be NULL (slime, etc)
// "source" is the thing to target after taking damage
//  creature or NULL
// Source and inflictor are the same for melee attacks.
// Source can be NULL for slime, barrel explosions
// and other environmental stuff.
//
void
P_DamageMobj
( mobj_t*	target,
  mobj_t*	inflictor,
  mobj_t*	source,
  int 		damage )
{
    unsigned	ang;
    int		saved;
    player_t*	player;
    fixed_t	thrust;
    int		temp;

    if ( !(target->flags & MF_SHOOTABLE) )
	return;	// shouldn't happen...

    if (target->health <= 0)
	return;

    if ( target->flags & MF_SKULLFLY )
    {
	target->momx = target->momy = target->momz = 0;
    }

    player = target->player;
    if (player && gameskill == sk_baby)
	damage >>= 1; 	// take half damage in trainer mode


    // Some close combat weapons should not
    // inflict thrust and push the victim out of reach,
    // thus kick away unless using the chainsaw.
    if (inflictor
	&& !(target->flags & MF_NOCLIP)
	&& (!source
	    || !source->player
	    || source->player->readyweapon != wp_chainsaw))
    {
	ang = R_PointToAngle2 ( inflictor->x,
				inflictor->y,
				target->x,
				target->y);

	thrust = damage*(FRACUNIT>>3)*100/target->info->mass;

	// make fall forwards sometimes
	if ( damage < 40
	     && damage > target->health
	     && target->z - inflictor->z > 64*FRACUNIT
	     && (P_Random ()&1) )
	{
	    ang += ANG180;
	    thrust *= 4;
	}

	ang >>= ANGLETOFINESHIFT;
	target->momx += FixedMul (thrust, finecosine[ang]);
	target->momy += FixedMul (thrust, finesine[ang]);
    }

    // player specific
    if (player)
    {
	// end of game hell hack
	if (target->subsector->sector->special == 11
	    && damage >= target->health)
	{
	    damage = target->health - 1;
	}


	// Below certain threshold,
	// ignore damage in GOD mode, or with INVUL power.
	if ( damage < 1000
	     && ( (player->cheats&CF_GODMODE)
		  || player->powers[pw_invulnerability] ) )
	{
	    return;
	}

	if (player->armortype)
	{
	    if (player->armortype == 1)
		saved = damage/3;
	    else
		saved = damage/2;

	    if (player->armorpoints <= saved)
	    {
		// armor is used up
		saved = player->armorpoints;
		player->armortype = 0;
	    }
	    player->armorpoints -= saved;
	    damage -= saved;
	}
	player->health -= damage; 	// mirror mobj health here for Dave
	if (player->health < 0)
	    player->health = 0;

	player->attacker = source;
	player->damagecount += damage;	// add damage after armor / invuln

	if (player->damagecount > 100)
	    player->damagecount = 100;	// teleport stomp does 10k points...

	temp = damage < 100 ? damage : 100;

	if (player == &players[consoleplayer])
	    I_Tactile (40,10,40+temp*2);
    }

    // do the damage
    target->health -= damage;
    X_LogHit(source, target, damage);

    if (target->health <= 0)
    {
	P_KillMobj (source, target);
	return;
    }

    if ( (P_Random () < target->info->painchance)
	 && !(target->flags&MF_SKULLFLY) )
    {
	target->flags |= MF_JUSTHIT;	// fight back!

	P_SetMobjState (target, target->info->painstate);
    }

    target->reactiontime = 0;		// we're awake now...

    if ( (!target->threshold || target->type == MT_VILE)
	 && source && (source != target || gameversion <= exe_doom_1_2)
	 && source->type != MT_VILE)
    {
	// if not intent on another player,
	// chase after this one
	target->target = source;

	// XXX: is this correct?
	X_LogTargeted(source, target);

	target->threshold = BASETHRESHOLD;
	if (target->state == &states[target->info->spawnstate]
	    && target->info->seestate != S_NULL)
	    P_SetMobjState (target, target->info->seestate);
    }

}<|MERGE_RESOLUTION|>--- conflicted
+++ resolved
@@ -73,13 +73,8 @@
 
     if (ammo == am_noammo)
 	return false;
-<<<<<<< HEAD
 		
     if (ammo >= NUMAMMO)
-=======
-
-    if (ammo > NUMAMMO)
->>>>>>> b9063a5f
 	I_Error ("P_GiveAmmo: bad type %i", ammo);
 
     if ( player->ammo[ammo] == player->maxammo[ammo]  )
