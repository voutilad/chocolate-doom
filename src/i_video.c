--- conflicted
+++ resolved
@@ -126,15 +126,13 @@
 
 int aspect_ratio_correct = true;
 
-<<<<<<< HEAD
 // Force integer scales for resolution-independent rendering
 
 int integer_scaling = false;
-=======
+
 // VGA Porch palette change emulation
 
 int vga_porch_flash = false;
->>>>>>> 8edbbe8a
 
 // Force software rendering, for systems which lack effective hardware
 // acceleration
@@ -1413,11 +1411,8 @@
     M_BindIntVariable("fullscreen",                &fullscreen);
     M_BindIntVariable("video_display",             &video_display);
     M_BindIntVariable("aspect_ratio_correct",      &aspect_ratio_correct);
-<<<<<<< HEAD
     M_BindIntVariable("integer_scaling",           &integer_scaling);
-=======
     M_BindIntVariable("vga_porch_flash",           &vga_porch_flash);
->>>>>>> 8edbbe8a
     M_BindIntVariable("startup_delay",             &startup_delay);
     M_BindIntVariable("fullscreen_width",          &fullscreen_width);
     M_BindIntVariable("fullscreen_height",         &fullscreen_height);
