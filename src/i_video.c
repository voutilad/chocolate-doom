// Emacs style mode select   -*- C++ -*- 
//-----------------------------------------------------------------------------
//
// Copyright(C) 1993-1996 Id Software, Inc.
// Copyright(C) 2005 Simon Howard
//
// This program is free software; you can redistribute it and/or
// modify it under the terms of the GNU General Public License
// as published by the Free Software Foundation; either version 2
// of the License, or (at your option) any later version.
//
// This program is distributed in the hope that it will be useful,
// but WITHOUT ANY WARRANTY; without even the implied warranty of
// MERCHANTABILITY or FITNESS FOR A PARTICULAR PURPOSE.  See the
// GNU General Public License for more details.
//
// You should have received a copy of the GNU General Public License
// along with this program; if not, write to the Free Software
// Foundation, Inc., 59 Temple Place - Suite 330, Boston, MA
// 02111-1307, USA.
//
// DESCRIPTION:
//	DOOM graphics stuff for SDL.
//
//-----------------------------------------------------------------------------


#include "SDL.h"
#include <stdlib.h>
#include <ctype.h>
#include <math.h>
#include <string.h>

#include "icon.c"

#include "config.h"
#include "deh_str.h"
#include "doomtype.h"
#include "doomkeys.h"
#include "i_joystick.h"
#include "i_system.h"
#include "i_swap.h"
#include "i_timer.h"
#include "i_video.h"
#include "i_scale.h"
#include "m_argv.h"
#include "m_config.h"
#include "tables.h"
#include "v_video.h"
#include "w_wad.h"
#include "z_zone.h"

// Lookup table for mapping ASCII characters to their equivalent when
// shift is pressed on an American layout keyboard:

static const char shiftxform[] =
{
    0, 1, 2, 3, 4, 5, 6, 7, 8, 9, 10,
    11, 12, 13, 14, 15, 16, 17, 18, 19, 20,
    21, 22, 23, 24, 25, 26, 27, 28, 29, 30,
    31, ' ', '!', '"', '#', '$', '%', '&',
    '"', // shift-'
    '(', ')', '*', '+',
    '<', // shift-,
    '_', // shift--
    '>', // shift-.
    '?', // shift-/
    ')', // shift-0
    '!', // shift-1
    '@', // shift-2
    '#', // shift-3
    '$', // shift-4
    '%', // shift-5
    '^', // shift-6
    '&', // shift-7
    '*', // shift-8
    '(', // shift-9
    ':',
    ':', // shift-;
    '<',
    '+', // shift-=
    '>', '?', '@',
    'A', 'B', 'C', 'D', 'E', 'F', 'G', 'H', 'I', 'J', 'K', 'L', 'M', 'N',
    'O', 'P', 'Q', 'R', 'S', 'T', 'U', 'V', 'W', 'X', 'Y', 'Z',
    '[', // shift-[
    '!', // shift-backslash - OH MY GOD DOES WATCOM SUCK
    ']', // shift-]
    '"', '_',
    '\'', // shift-`
    'A', 'B', 'C', 'D', 'E', 'F', 'G', 'H', 'I', 'J', 'K', 'L', 'M', 'N',
    'O', 'P', 'Q', 'R', 'S', 'T', 'U', 'V', 'W', 'X', 'Y', 'Z',
    '{', '|', '}', '~', 127
};


// Non aspect ratio-corrected modes (direct multiples of 320x200)

static screen_mode_t *screen_modes[] = {
    &mode_scale_1x,
    &mode_scale_2x,
    &mode_scale_3x,
    &mode_scale_4x,
    &mode_scale_5x,
};

// Aspect ratio corrected modes (4:3 ratio)

static screen_mode_t *screen_modes_corrected[] = {

    // Vertically stretched modes (320x200 -> 320x240 and multiples)

    &mode_stretch_1x,
    &mode_stretch_2x,
    &mode_stretch_3x,
    &mode_stretch_4x,
    &mode_stretch_5x,

    // Horizontally squashed modes (320x200 -> 256x200 and multiples)

    &mode_squash_1x,
    &mode_squash_2x,
    &mode_squash_3x,
    &mode_squash_4x,
    &mode_squash_5x,
};

// SDL video driver name

char *video_driver = "";

// SDL surface for the screen.

static SDL_Surface *screen;

// Window title

static char *window_title = "";

// palette

static SDL_Color palette[256];
static boolean palette_to_set;

static int windowwidth, windowheight;

// display has been set up?

static boolean initialised = false;

// disable mouse?

static boolean nomouse = false;
int usemouse = 1;

// Disallow mouse and joystick movement to cause forward/backward
// motion.  Specified with the '-novert' command line parameter.
// This is an int to allow saving to config file

int novert = 0;

// if true, I_VideoBuffer is screen->pixels

static boolean native_surface;

// Screen width and height, from configuration file.

static int screen_width = SCREENWIDTH;
static int screen_height = SCREENHEIGHT;

// Automatically adjust video settings if the selected mode is 
// not a valid video mode.

static int autoadjust_video_settings = 1;

// Run in full screen mode?  (int type for config code)

static int fullscreen = true;

// Aspect ratio correction mode

static int aspect_ratio_correct = true;

// Time to wait for the screen to settle on startup before starting the
// game (ms)

static int startup_delay = 1000;

// Grab the mouse? (int type for config code)

static int grabmouse = true;

// The screen buffer; this is modified to draw things to the screen

byte *I_VideoBuffer = NULL;

// If true, game is running as a screensaver

boolean screensaver_mode = false;

// Flag indicating whether the screen is currently visible:
// when the screen isnt visible, don't render the screen

boolean screenvisible;

// If true, we display dots at the bottom of the screen to 
// indicate FPS.

static boolean display_fps_dots;

// If this is true, the screen is rendered but not blitted to the
// video buffer.

static boolean noblit;

// Callback function to invoke to determine whether to grab the 
// mouse pointer.

static grabmouse_callback_t grabmouse_callback = NULL;

// disk image data and background overwritten by the disk to be
// restored by EndRead

static byte *disk_image = NULL;
static int disk_image_w, disk_image_h;
static byte *saved_background;
static boolean window_focused;

// Empty mouse cursor

static SDL_Cursor *cursors[2];

// The screen mode and scale functions being used

static screen_mode_t *screen_mode;

// If true, keyboard mapping is ignored, like in Vanilla Doom.
// The sensible thing to do is to disable this if you have a non-US
// keyboard.

int vanilla_keyboard_mapping = true;

// Is the shift key currently down?

static int shiftdown = 0;

// Mouse acceleration
//
// This emulates some of the behavior of DOS mouse drivers by increasing
// the speed when the mouse is moved fast.
//
// The mouse input values are input directly to the game, but when
// the values exceed the value of mouse_threshold, they are multiplied
// by mouse_acceleration to increase the speed.

float mouse_acceleration = 2.0;
int mouse_threshold = 10;

// Gamma correction level to use

int usegamma = 0;

static boolean MouseShouldBeGrabbed()
{
    // never grab the mouse when in screensaver mode
   
    if (screensaver_mode)
        return false;

    // if the window doesn't have focus, never grab it

    if (!window_focused)
        return false;

    // always grab the mouse when full screen (dont want to 
    // see the mouse pointer)

    if (fullscreen)
        return true;

#ifdef _WIN32_WCE

    // On Windows CE, always grab input.  This is because hardware
    // button events are only acquired by SDL when the input is grabbed.
    // Almost all Windows CE devices should have touch screens anyway,
    // so this shouldn't affect mouse grabbing behavior.

    return true;

#else

    // Don't grab the mouse if mouse input is disabled

    if (!usemouse || nomouse)
        return false;

    // if we specify not to grab the mouse, never grab

    if (!grabmouse)
        return false;

<<<<<<< HEAD
    // Invoke the grabmouse callback function to determine whether
    // the mouse should be grabbed

    if (grabmouse_callback != NULL)
    {
        return grabmouse_callback();
    }
    else
    {
        return true;
    }
}

void I_SetGrabMouseCallback(grabmouse_callback_t func)
{
    grabmouse_callback = func;
}
=======
    // when menu is active or game is paused, release the mouse 

    if (menuactive || paused)
        return false;
>>>>>>> d4863b4c

// Set the variable controlling FPS dots.

<<<<<<< HEAD
void I_DisplayFPSDots(boolean dots_on)
{
    display_fps_dots = dots_on;
=======
    return (gamestate == GS_LEVEL) && !demoplayback;

#endif /* #ifndef _WIN32_WCE */
>>>>>>> d4863b4c
}

// Update the value of window_focused when we get a focus event
//
// We try to make ourselves be well-behaved: the grab on the mouse
// is removed if we lose focus (such as a popup window appearing),
// and we dont move the mouse around if we aren't focused either.

static void UpdateFocus(void)
{
    Uint8 state;

    state = SDL_GetAppState();

    // We should have input (keyboard) focus and be visible 
    // (not minimised)

    window_focused = (state & SDL_APPINPUTFOCUS) && (state & SDL_APPACTIVE);

    // Should the screen be grabbed?

    screenvisible = (state & SDL_APPACTIVE) != 0;
}

void I_EnableLoadingDisk(void)
{
    patch_t *disk;
    byte *tmpbuf;
    char *disk_name;
    int y;
    char buf[20];

    SDL_VideoDriverName(buf, 15);

    if (!strcmp(buf, "Quartz"))
    {
        // MacOS Quartz gives us pageflipped graphics that screw up the 
        // display when we use the loading disk.  Disable it.
        // This is a gross hack.

        return;
    }

    if (M_CheckParm("-cdrom") > 0)
        disk_name = DEH_String("STCDROM");
    else
        disk_name = DEH_String("STDISK");

    disk = W_CacheLumpName(disk_name, PU_STATIC);

    // Draw the patch into a temporary buffer

    tmpbuf = Z_Malloc(SCREENWIDTH * (disk->height + 1), PU_STATIC, NULL);
    V_UseBuffer(tmpbuf);

    disk_image_w = SHORT(disk->width);
    disk_image_h = SHORT(disk->height);
    V_DrawPatch(0, 0, disk);

    // Copy the disk into the disk_image buffer.

    disk_image = Z_Malloc(disk_image_w * disk_image_h, PU_STATIC, NULL);
    saved_background = Z_Malloc(disk_image_w * disk_image_h, PU_STATIC, NULL);

    for (y=0; y<disk_image_h; ++y) 
    {
        memcpy(disk_image + disk_image_w * y,
               tmpbuf + SCREENWIDTH * y,
               disk_image_w);
    }

    // All done - free the screen buffer and restore the normal 
    // video buffer.

    W_ReleaseLumpName(disk_name);
    V_RestoreBuffer();
    Z_Free(tmpbuf);
}

//
// Translates the SDL key
//

static int TranslateKey(SDL_keysym *sym)
{
    switch(sym->sym)
    {
      case SDLK_LEFT:	return KEY_LEFTARROW;
      case SDLK_RIGHT:	return KEY_RIGHTARROW;
      case SDLK_DOWN:	return KEY_DOWNARROW;
      case SDLK_UP:	return KEY_UPARROW;
      case SDLK_ESCAPE:	return KEY_ESCAPE;
      case SDLK_RETURN:	return KEY_ENTER;
      case SDLK_TAB:	return KEY_TAB;
      case SDLK_F1:	return KEY_F1;
      case SDLK_F2:	return KEY_F2;
      case SDLK_F3:	return KEY_F3;
      case SDLK_F4:	return KEY_F4;
      case SDLK_F5:	return KEY_F5;
      case SDLK_F6:	return KEY_F6;
      case SDLK_F7:	return KEY_F7;
      case SDLK_F8:	return KEY_F8;
      case SDLK_F9:	return KEY_F9;
      case SDLK_F10:	return KEY_F10;
      case SDLK_F11:	return KEY_F11;
      case SDLK_F12:	return KEY_F12;
	
      case SDLK_BACKSPACE: return KEY_BACKSPACE;
      case SDLK_DELETE:	return KEY_DEL;

      case SDLK_PAUSE:	return KEY_PAUSE;

      case SDLK_EQUALS: return KEY_EQUALS;

      case SDLK_MINUS:          return KEY_MINUS;

      case SDLK_LSHIFT:
      case SDLK_RSHIFT:
	return KEY_RSHIFT;
	
      case SDLK_LCTRL:
      case SDLK_RCTRL:
	return KEY_RCTRL;
	
      case SDLK_LALT:
      case SDLK_LMETA:
      case SDLK_RALT:
      case SDLK_RMETA:
        return KEY_RALT;

      case SDLK_CAPSLOCK: return KEY_CAPSLOCK;
      case SDLK_SCROLLOCK: return KEY_SCRLCK;

      case SDLK_KP0: return KEYP_0;
      case SDLK_KP1: return KEYP_1;
      case SDLK_KP2: return KEYP_2;
      case SDLK_KP3: return KEYP_3;
      case SDLK_KP4: return KEYP_4;
      case SDLK_KP5: return KEYP_5;
      case SDLK_KP6: return KEYP_6;
      case SDLK_KP7: return KEYP_7;
      case SDLK_KP8: return KEYP_8;
      case SDLK_KP9: return KEYP_9;

      case SDLK_KP_PERIOD:   return KEYP_PERIOD;
      case SDLK_KP_MULTIPLY: return KEYP_MULTIPLY;
      case SDLK_KP_PLUS:     return KEYP_PLUS;
      case SDLK_KP_MINUS:    return KEYP_MINUS;
      case SDLK_KP_DIVIDE:   return KEYP_DIVIDE;
      case SDLK_KP_EQUALS:   return KEYP_EQUALS;
      case SDLK_KP_ENTER:    return KEYP_ENTER;

      case SDLK_HOME: return KEY_HOME;
      case SDLK_INSERT: return KEY_INS;
      case SDLK_END: return KEY_END;
      case SDLK_PAGEUP: return KEY_PGUP;
      case SDLK_PAGEDOWN: return KEY_PGDN;

#ifdef SDL_HAVE_APP_KEYS
        case SDLK_APP1:        return KEY_F1;
        case SDLK_APP2:        return KEY_F2;
        case SDLK_APP3:        return KEY_F3;
        case SDLK_APP4:        return KEY_F4;
        case SDLK_APP5:        return KEY_F5;
        case SDLK_APP6:        return KEY_F6;
#endif

      default:
        return tolower(sym->sym);
    }
}

void I_ShutdownGraphics(void)
{
    if (initialised)
    {
        SDL_ShowCursor(1);
        SDL_WM_GrabInput(SDL_GRAB_OFF);

        SDL_QuitSubSystem(SDL_INIT_VIDEO);
    
        initialised = false;
    }
}



//
// I_StartFrame
//
void I_StartFrame (void)
{
    // er?

}

static int MouseButtonState(void)
{
    Uint8 state = SDL_GetMouseState(NULL, NULL);
    int result = 0;

    // Note: button "0" is left, button "1" is right,
    // button "2" is middle for Doom.  This is different
    // to how SDL sees things.

    if (state & SDL_BUTTON(1))
        result |= 1;
    if (state & SDL_BUTTON(3))
        result |= 2;
    if (state & SDL_BUTTON(2))
        result |= 4;

    return result;
}

static int AccelerateMouse(int val)
{
    if (val < 0)
        return -AccelerateMouse(-val);

    if (val > mouse_threshold)
    {
        return (int)((val - mouse_threshold) * mouse_acceleration + mouse_threshold);
    }
    else
    {
        return val;
    }
}

// Get the equivalent ASCII (Unicode?) character for a keypress.

static int GetTypedChar(SDL_Event *event)
{
    int key;

    // If Vanilla keyboard mapping enabled, the keyboard
    // scan code is used to give the character typed.
    // This does not change depending on keyboard layout.
    // If you have a German keyboard, pressing 'z' will
    // give 'y', for example.  It is desirable to be able
    // to fix this so that people with non-standard 
    // keyboard mappings can type properly.  If vanilla
    // mode is disabled, use the properly translated 
    // version.

    if (vanilla_keyboard_mapping)
    {
        key = TranslateKey(&event->key.keysym);

        // Is shift held down?  If so, perform a translation.

        if (shiftdown > 0)
        {
            if (key >= 0 && key < arrlen(shiftxform))
            {
                key = shiftxform[key];
            }
            else
            {
                key = 0;
            }
        }

        return key;
    }
    else
    {
        // Unicode value, from key layout.

        return event->key.keysym.unicode;
    }
}

static void UpdateShiftStatus(SDL_Event *event)
{
    int change;

    if (event->type == SDL_KEYDOWN)
    {
        change = 1;
    }
    else if (event->type == SDL_KEYUP)
    {
        change = -1;
    }
    else
    {
        return;
    }

    if (event->key.keysym.sym == SDLK_LSHIFT 
     || event->key.keysym.sym == SDLK_RSHIFT)
    {
        shiftdown += change;
    }
}

void I_GetEvent(void)
{
    SDL_Event sdlevent;
    event_t event;

    // possibly not needed
    
    SDL_PumpEvents();

    // put event-grabbing stuff in here
    
    while (SDL_PollEvent(&sdlevent))
    {
        // ignore mouse events when the window is not focused

        if (!window_focused 
         && (sdlevent.type == SDL_MOUSEMOTION
          || sdlevent.type == SDL_MOUSEBUTTONDOWN
          || sdlevent.type == SDL_MOUSEBUTTONUP))
        {
            continue;
        }

        if (screensaver_mode && sdlevent.type == SDL_QUIT)
        {
            I_Quit();
        }

        UpdateShiftStatus(&sdlevent);

        // process event
        
        switch (sdlevent.type)
        {
            case SDL_KEYDOWN:
                // data1 has the key pressed, data2 has the character
                // (shift-translated, etc)
                event.type = ev_keydown;
                event.data1 = TranslateKey(&sdlevent.key.keysym);
                event.data2 = GetTypedChar(&sdlevent);

                D_PostEvent(&event);
                break;

            case SDL_KEYUP:
                event.type = ev_keyup;
                event.data1 = TranslateKey(&sdlevent.key.keysym);
                D_PostEvent(&event);
                break;

                /*
            case SDL_MOUSEMOTION:
                event.type = ev_mouse;
                event.data1 = MouseButtonState();
                event.data2 = AccelerateMouse(sdlevent.motion.xrel);
                event.data3 = -AccelerateMouse(sdlevent.motion.yrel);
                D_PostEvent(&event);
                break;
                */

            case SDL_MOUSEBUTTONDOWN:
		if (usemouse && !nomouse)
		{
                    event.type = ev_mouse;
                    event.data1 = MouseButtonState();
                    event.data2 = event.data3 = 0;
                    D_PostEvent(&event);
		}
                break;

            case SDL_MOUSEBUTTONUP:
		if (usemouse && !nomouse)
		{
                    event.type = ev_mouse;
                    event.data1 = MouseButtonState();
                    event.data2 = event.data3 = 0;
                    D_PostEvent(&event);
		}
                break;

            case SDL_QUIT:
                event.type = ev_quit;
                D_PostEvent(&event);
                break;

            case SDL_ACTIVEEVENT:
                // need to update our focus state
                UpdateFocus();
                break;

            case SDL_VIDEOEXPOSE:
                palette_to_set = true;
                break;

            default:
                break;
        }
    }
}

// Warp the mouse back to the middle of the screen

static void CenterMouse(void)
{
    // Warp the the screen center

    SDL_WarpMouse(screen->w / 2, screen->h / 2);

    // Clear any relative movement caused by warping

    SDL_PumpEvents();
    SDL_GetRelativeMouseState(NULL, NULL);
}

//
// Read the change in mouse state to generate mouse motion events
//
// This is to combine all mouse movement for a tic into one mouse
// motion event.

static void I_ReadMouse(void)
{
    int x, y;
    event_t ev;

    SDL_GetRelativeMouseState(&x, &y);

    if (x != 0 || y != 0) 
    {
        ev.type = ev_mouse;
        ev.data1 = MouseButtonState();
        ev.data2 = AccelerateMouse(x);

        if (!novert)
        {
            ev.data3 = -AccelerateMouse(y);
        }
        else
        {
            ev.data3 = 0;
        }
        
        D_PostEvent(&ev);
    }

    if (MouseShouldBeGrabbed())
    {
        CenterMouse();
    }
}

//
// I_StartTic
//
void I_StartTic (void)
{
    if (!initialised)
    {
        return;
    }

    I_GetEvent();

    if (usemouse && !nomouse)
    {
        I_ReadMouse();
    }

    I_UpdateJoystick();
}


//
// I_UpdateNoBlit
//
void I_UpdateNoBlit (void)
{
    // what is this?
}

static void UpdateGrab(void)
{
    static boolean currently_grabbed = false;
    boolean grab;

    grab = MouseShouldBeGrabbed();

    if (screensaver_mode)
    {
        // Hide the cursor in screensaver mode

        SDL_SetCursor(cursors[0]);
    }
    else if (grab && !currently_grabbed)
    {
        SDL_SetCursor(cursors[0]);
        SDL_WM_GrabInput(SDL_GRAB_ON);
    }
    else if (!grab && currently_grabbed)
    {
        SDL_SetCursor(cursors[1]);
        SDL_WM_GrabInput(SDL_GRAB_OFF);
    }

    currently_grabbed = grab;

}

// Update a small portion of the screen
//
// Does stretching and buffer blitting if neccessary
//
// Return true if blit was successful.

static boolean BlitArea(int x1, int y1, int x2, int y2)
{
    int x_offset, y_offset;
    boolean result;

    // No blit needed on native surface

    if (native_surface)
    {
	return true;
    }

    x_offset = (screen->w - screen_mode->width) / 2;
    y_offset = (screen->h - screen_mode->height) / 2;

    if (SDL_LockSurface(screen) >= 0)
    {
        I_InitScale(I_VideoBuffer,
                    (byte *) screen->pixels + (y_offset * screen->pitch)
                                            + x_offset, 
                    screen->pitch);
        result = screen_mode->DrawScreen(x1, y1, x2, y2);
      	SDL_UnlockSurface(screen);
    }
    else
    {
        result = false;
    }

    return result;
}

static void UpdateRect(int x1, int y1, int x2, int y2)
{
    int x1_scaled, x2_scaled, y1_scaled, y2_scaled;

    // Do stretching and blitting

    if (BlitArea(x1, y1, x2, y2))
    {
        // Update the area

        x1_scaled = (x1 * screen_mode->width) / SCREENWIDTH;
        y1_scaled = (y1 * screen_mode->height) / SCREENHEIGHT;
        x2_scaled = (x2 * screen_mode->width) / SCREENWIDTH;
        y2_scaled = (y2 * screen_mode->height) / SCREENHEIGHT;

        SDL_UpdateRect(screen,
                       x1_scaled, y1_scaled,
                       x2_scaled - x1_scaled,
                       y2_scaled - y1_scaled);
    }
}

void I_BeginRead(void)
{
    int y;

    if (!initialised || disk_image == NULL)
        return;

    // save background and copy the disk image in

    for (y=0; y<disk_image_h; ++y)
    {
        byte *screenloc = 
               I_VideoBuffer
                 + (SCREENHEIGHT - 1 - disk_image_h + y) * SCREENWIDTH
                 + (SCREENWIDTH - 1 - disk_image_w);

        memcpy(saved_background + y * disk_image_w,
               screenloc,
               disk_image_w);
        memcpy(screenloc, disk_image + y * disk_image_w, disk_image_w);
    }

    UpdateRect(SCREENWIDTH - disk_image_w, SCREENHEIGHT - disk_image_h,
               SCREENWIDTH, SCREENHEIGHT);
}

void I_EndRead(void)
{
    int y;

    if (!initialised || disk_image == NULL)
        return;

    // save background and copy the disk image in

    for (y=0; y<disk_image_h; ++y)
    {
        byte *screenloc = 
               I_VideoBuffer
                 + (SCREENHEIGHT - 1 - disk_image_h + y) * SCREENWIDTH
                 + (SCREENWIDTH - 1 - disk_image_w);

        memcpy(screenloc, saved_background + y * disk_image_w, disk_image_w);
    }

    UpdateRect(SCREENWIDTH - disk_image_w, SCREENHEIGHT - disk_image_h,
               SCREENWIDTH, SCREENHEIGHT);
}

//
// I_FinishUpdate
//
void I_FinishUpdate (void)
{
    static int	lasttic;
    int		tics;
    int		i;
    // UNUSED static unsigned char *bigscreen=0;

    if (!initialised)
        return;

    if (noblit)
        return;
    
    UpdateGrab();

    // Don't update the screen if the window isn't visible.
    // Not doing this breaks under Windows when we alt-tab away 
    // while fullscreen.

    if (!(SDL_GetAppState() & SDL_APPACTIVE))
        return;

    // draws little dots on the bottom of the screen

    if (display_fps_dots)
    {
	i = I_GetTime();
	tics = i - lasttic;
	lasttic = i;
	if (tics > 20) tics = 20;

	for (i=0 ; i<tics*2 ; i+=4)
	    I_VideoBuffer[ (SCREENHEIGHT-1)*SCREENWIDTH + i] = 0xff;
	for ( ; i<20*4 ; i+=4)
	    I_VideoBuffer[ (SCREENHEIGHT-1)*SCREENWIDTH + i] = 0x0;
    }

    // draw to screen

    BlitArea(0, 0, SCREENWIDTH, SCREENHEIGHT);
    
    // If we have a palette to set, the act of setting the palette
    // updates the screen

    if (palette_to_set)
    {
        SDL_SetColors(screen, palette, 0, 256);
        palette_to_set = false;
    }
    else
    {
        SDL_Flip(screen);
    }
}


//
// I_ReadScreen
//
void I_ReadScreen (byte* scr)
{
    memcpy(scr, I_VideoBuffer, SCREENWIDTH*SCREENHEIGHT);
}


//
// I_SetPalette
//
void I_SetPalette (byte *doompalette)
{
    int i;

    for (i=0; i<256; ++i) 
    {
        palette[i].r = gammatable[usegamma][*doompalette++];
        palette[i].g = gammatable[usegamma][*doompalette++];
        palette[i].b = gammatable[usegamma][*doompalette++];
    }

    palette_to_set = true;
}

// 
// Set the window title
//

void I_SetWindowTitle(char *title)
{
    window_title = title;
}

//
// Call the SDL function to set the window title, based on 
// the title set with I_SetWindowTitle.
//

static void I_InitWindowTitle(void)
{
    char *buf;

    buf = Z_Malloc(strlen(window_title) + strlen(PACKAGE_STRING) + 5, 
                   PU_STATIC, NULL);
    sprintf(buf, "%s - %s", window_title, PACKAGE_STRING);

    SDL_WM_SetCaption(buf, NULL);

    Z_Free(buf);
}

// Set the application icon

static void I_InitWindowIcon(void)
{
    SDL_Surface *surface;
    Uint8 *mask;
    int i;

    // Generate the mask
  
    mask = malloc(icon_w * icon_h / 8);
    memset(mask, 0, icon_w * icon_h / 8);

    for (i=0; i<icon_w * icon_h; ++i) 
    {
        if (icon_data[i * 3] != 0x00
         || icon_data[i * 3 + 1] != 0x00
         || icon_data[i * 3 + 2] != 0x00)
        {
            mask[i / 8] |= 1 << (7 - i % 8);
        }
    }

    surface = SDL_CreateRGBSurfaceFrom(icon_data,
                                       icon_w,
                                       icon_h,
                                       24,
                                       icon_w * 3,
                                       0xff << 0,
                                       0xff << 8,
                                       0xff << 16,
                                       0);

    SDL_WM_SetIcon(surface, mask);
    SDL_FreeSurface(surface);
    free(mask);
}

// Pick the modes list to use:

static void GetScreenModes(screen_mode_t ***modes_list, int *num_modes)
{
    if (aspect_ratio_correct)
    {
        *modes_list = screen_modes_corrected;
        *num_modes = arrlen(screen_modes_corrected);
    }
    else
    {
        *modes_list = screen_modes;
        *num_modes = arrlen(screen_modes);
    }
}

// Find which screen_mode_t to use for the given width and height.

static screen_mode_t *I_FindScreenMode(int w, int h)
{
    screen_mode_t **modes_list;
    screen_mode_t *best_mode;
    int modes_list_length;
    int num_pixels;
    int best_num_pixels;
    int i;

    // Special case: 320x200 and 640x400 are available even if aspect 
    // ratio correction is turned on.  These modes have non-square
    // pixels.

    if (fullscreen)
    {
        if (w == SCREENWIDTH && h == SCREENHEIGHT)
        {
            return &mode_scale_1x;
        }
        else if (w == SCREENWIDTH*2 && h == SCREENHEIGHT*2)
        {
            return &mode_scale_2x;
        }
    }

    GetScreenModes(&modes_list, &modes_list_length);

    // Find the biggest screen_mode_t in the list that fits within these 
    // dimensions

    best_mode = NULL;
    best_num_pixels = 0;

    for (i=0; i<modes_list_length; ++i) 
    {
        // Will this fit within the dimensions? If not, ignore.

        if (modes_list[i]->width > w || modes_list[i]->height > h)
        {
            continue;
        }

        num_pixels = modes_list[i]->width * modes_list[i]->height;

        if (num_pixels > best_num_pixels)
        {
            // This is a better mode than the current one

            best_mode = modes_list[i];
            best_num_pixels = num_pixels;
        }
    }

    return best_mode;
}

// Adjust to an appropriate fullscreen mode.
// Returns true if successful.

static boolean AutoAdjustFullscreen(void)
{
    SDL_Rect **modes;
    SDL_Rect *best_mode;
    screen_mode_t *screen_mode;
    int target_pixels, diff, best_diff;
    int i;

    modes = SDL_ListModes(NULL, SDL_FULLSCREEN);

    // No fullscreen modes available at all?

    if (modes == NULL || modes == (SDL_Rect **) -1 || *modes == NULL)
    {
        return false;
    }

    // Find the best mode that matches the mode specified in the
    // configuration file

    best_mode = NULL;
    best_diff = INT_MAX;
    target_pixels = screen_width * screen_height;

    for (i=0; modes[i] != NULL; ++i) 
    {
        //printf("%ix%i?\n", modes[i]->w, modes[i]->h);

        // What screen_mode_t would be used for this video mode?

        screen_mode = I_FindScreenMode(modes[i]->w, modes[i]->h);

        // Never choose a screen mode that we cannot run in, or
        // is poor quality for fullscreen

        if (screen_mode == NULL || screen_mode->poor_quality)
        {
        //    printf("\tUnsupported / poor quality\n");
            continue;
        }

        // Do we have the exact mode?
        // If so, no autoadjust needed

        if (screen_width == modes[i]->w && screen_height == modes[i]->h)
        {
        //    printf("\tExact mode!\n");
            return true;
        }

        // Is this mode better than the current mode?

        diff = (screen_width - modes[i]->w) * (screen_width - modes[i]->w)
             + (screen_height - modes[i]->h) * (screen_height - modes[i]->h);

        if (diff < best_diff)
        {
        //    printf("\tA valid mode\n");
            best_mode = modes[i];
            best_diff = diff;
        }
    }

    if (best_mode == NULL)
    {
        // Unable to find a valid mode!

        return false;
    }

    printf("I_InitGraphics: %ix%i mode not supported on this machine.\n",
           screen_width, screen_height);

    screen_width = best_mode->w;
    screen_height = best_mode->h;

    return true;
}

// Auto-adjust to a valid windowed mode.

static void AutoAdjustWindowed(void)
{
    screen_mode_t *best_mode;

    // Find a screen_mode_t to fit within the current settings

    best_mode = I_FindScreenMode(screen_width, screen_height);

    if (best_mode == NULL)
    {
        // Nothing fits within the current settings.
        // Pick the closest to 320x200 possible.

        best_mode = I_FindScreenMode(SCREENWIDTH, SCREENHEIGHT_4_3);
    }

    // Switch to the best mode if necessary.

    if (best_mode->width != screen_width || best_mode->height != screen_height)
    {
        printf("I_InitGraphics: Cannot run at specified mode: %ix%i\n",
               screen_width, screen_height);

        screen_width = best_mode->width;
        screen_height = best_mode->height;
    }
}

// If the video mode set in the configuration file is not available,
// try to choose a different mode.

static void I_AutoAdjustSettings(void)
{
    int old_screen_w, old_screen_h;

    old_screen_w = screen_width;
    old_screen_h = screen_height;

    // If we are running fullscreen, try to autoadjust to a valid fullscreen
    // mode.  If this is impossible, switch to windowed.

    if (fullscreen && !AutoAdjustFullscreen())
    {
        fullscreen = 0;
    }

    // If we are running windowed, pick a valid window size.

    if (!fullscreen)
    {
        AutoAdjustWindowed();
    }

    // Have the settings changed?  Show a message.

    if (screen_width != old_screen_w || screen_height != old_screen_h)
    {
        printf("I_InitGraphics: Auto-adjusted to %ix%i.\n",
               screen_width, screen_height);

        printf("NOTE: Your video settings have been adjusted.  "
               "To disable this behavior,\n"
               "set autoadjust_video_settings to 0 in your "
               "configuration file.\n");
    }
}

// Set video size to a particular scale factor (1x, 2x, 3x, etc.)

static void SetScaleFactor(int factor)
{
    if (fullscreen)
    {
        // In fullscreen, find a mode that will provide this scale factor

        SDL_Rect **modes;
        SDL_Rect *best_mode;
        screen_mode_t *scrmode;
        int best_num_pixels, num_pixels;
        int i;

        modes = SDL_ListModes(NULL, SDL_FULLSCREEN);

        best_mode = NULL;
        best_num_pixels = INT_MAX;

        for (i=0; modes[i] != NULL; ++i)
        {
            // What screen_mode_t will this use?

            scrmode = I_FindScreenMode(modes[i]->w, modes[i]->h);

            if (scrmode == NULL)
            {
                continue;
            }

            // Only choose modes that fit the requested scale factor.
            //
            // Note that this allows 320x240 as valid for 1x scale, as 
            // 240/200 is rounded down to 1 by integer division.

            if ((scrmode->width / SCREENWIDTH) != factor
             || (scrmode->height / SCREENHEIGHT) != factor)
            {
                continue;
            }

            // Is this a better mode than what we currently have?

            num_pixels = modes[i]->w * modes[i]->h;

            if (num_pixels < best_num_pixels)
            {
                best_num_pixels = num_pixels;
                best_mode = modes[i];
            }
        }

        if (best_mode == NULL)
        {
            I_Error("No fullscreen graphics mode available to support "
                    "%ix scale factor!", factor);
        }

        screen_width = best_mode->w;
        screen_height = best_mode->h;
    }
    else
    {
        int w, h;

        // Pick 320x200 or 320x240, depending on aspect ratio correct

        if (aspect_ratio_correct)
        {
            w = SCREENWIDTH;
            h = SCREENHEIGHT_4_3;
        }
        else 
        {
            w = SCREENWIDTH;
            h = SCREENHEIGHT;
        }

        screen_width = w * factor;
        screen_height = h * factor;
    }
}

static void CheckCommandLine(void)
{
    int i;

    //!
    // @vanilla
    //
    // Disable blitting the screen.
    //

    noblit = M_CheckParm ("-noblit"); 

    //!
    // @category video 
    //
    // Grab the mouse when running in windowed mode.
    //

    if (M_CheckParm("-grabmouse"))
    {
        grabmouse = true;
    }

    //!
    // @category video 
    //
    // Don't grab the mouse when running in windowed mode.
    //

    if (M_CheckParm("-nograbmouse"))
    {
        grabmouse = false;
    }

    // default to fullscreen mode, allow override with command line
    // nofullscreen because we love prboom

    //!
    // @category video 
    //
    // Run in a window.
    //

    if (M_CheckParm("-window") || M_CheckParm("-nofullscreen"))
    {
        fullscreen = false;
    }

    //!
    // @category video 
    //
    // Run in fullscreen mode.
    //

    if (M_CheckParm("-fullscreen"))
    {
        fullscreen = true;
    }

    //!
    // @category video 
    //
    // Disable the mouse.
    //

    nomouse = M_CheckParm("-nomouse") > 0;

    //!
    // @category video
    // @arg <x>
    //
    // Specify the screen width, in pixels.
    //

    i = M_CheckParm("-width");

    if (i > 0)
    {
        screen_width = atoi(myargv[i + 1]);
    }

    //!
    // @category video
    // @arg <y>
    //
    // Specify the screen height, in pixels.
    //

    i = M_CheckParm("-height");

    if (i > 0)
    {
        screen_height = atoi(myargv[i + 1]);
    }

    //!
    // @category video
    // @arg <WxY>
    //
    // Specify the screen mode (when running fullscreen) or the window
    // dimensions (when running in windowed mode).

    i = M_CheckParm("-geometry");

    if (i > 0)
    {
        int w, h;

        if (sscanf(myargv[i + 1], "%ix%i", &w, &h) == 2)
        {
            screen_width = w;
            screen_height = h;
        }
    }

    //!
    // @category video
    //
    // Don't scale up the screen.
    //

    if (M_CheckParm("-1")) 
    {
        SetScaleFactor(1);
    }

    //!
    // @category video
    //
    // Double up the screen to 2x its normal size.
    //

    if (M_CheckParm("-2")) 
    {
        SetScaleFactor(2);
    }

    //!
    // @category video
    //
    // Double up the screen to 3x its normal size.
    //

    if (M_CheckParm("-3")) 
    {
        SetScaleFactor(3);
    }

    //!
    // @category video
    //
    // Disable vertical mouse movement.
    //

    if (M_CheckParm("-novert"))
    {
        novert = true;
    }

    //!
    // @category video
    //
    // Enable vertical mouse movement.
    //

    if (M_CheckParm("-nonovert"))
    {
        novert = false;
    }
}

// Check if we have been invoked as a screensaver by xscreensaver.

void I_CheckIsScreensaver(void)
{
    char *env;

    env = getenv("XSCREENSAVER_WINDOW");

    if (env != NULL)
    {
        screensaver_mode = true;
    }
}

static void CreateCursors(void)
{
    static Uint8 empty_cursor_data = 0;

    // Save the default cursor so it can be recalled later

    cursors[1] = SDL_GetCursor();

    // Create an empty cursor

    cursors[0] = SDL_CreateCursor(&empty_cursor_data,
                                  &empty_cursor_data,
                                  1, 1, 0, 0);
}

static void SetSDLVideoDriver(void)
{
    // Allow a default value for the SDL video driver to be specified
    // in the configuration file.

    if (strcmp(video_driver, "") != 0)
    {
        char *env_string;

        env_string = malloc(strlen(video_driver) + 30);
        sprintf(env_string, "SDL_VIDEODRIVER=%s", video_driver);
        putenv(env_string);
        free(env_string);
    }

#if defined(_WIN32) && !defined(_WIN32_WCE)

    // Allow -gdi as a shortcut for using the windib driver.

    //!
    // @category video 
    // @platform windows
    //
    // Use the Windows GDI driver instead of DirectX.
    //

    if (M_CheckParm("-gdi") > 0)
    {
        putenv("SDL_VIDEODRIVER=windib");
    }

    // From the SDL 1.2.10 release notes: 
    //
    // > The "windib" video driver is the default now, to prevent 
    // > problems with certain laptops, 64-bit Windows, and Windows 
    // > Vista. 
    //
    // The hell with that.

    if (getenv("SDL_VIDEODRIVER") == NULL)
    {
        putenv("SDL_VIDEODRIVER=directx");
    }
#endif
}

static char *WindowBoxType(screen_mode_t *mode, int w, int h)
{
    if (mode->width != w && mode->height != h) 
    {
        return "Windowboxed";
    }
    else if (mode->width == w) 
    {
        return "Letterboxed";
    }
    else if (mode->height == h)
    {
        return "Pillarboxed";
    }
    else
    {
        return "...";
    }
}

void I_InitGraphics(void)
{
    SDL_Event dummy;
    byte *doompal;
    int flags = 0;
    char *env;

    // Pass through the XSCREENSAVER_WINDOW environment variable to 
    // SDL_WINDOWID, to embed the SDL window into the Xscreensaver
    // window.

    env = getenv("XSCREENSAVER_WINDOW");

    if (env != NULL)
    {
        char winenv[30];
        int winid;

        sscanf(env, "0x%x", &winid);
        sprintf(winenv, "SDL_WINDOWID=%i", winid);

        putenv(winenv);
    }

    SetSDLVideoDriver();

    if (SDL_Init(SDL_INIT_VIDEO) < 0) 
    {
        I_Error("Failed to initialise video: %s", SDL_GetError());
    }

    // Check for command-line video-related parameters.

    CheckCommandLine();

    doompal = W_CacheLumpName (DEH_String("PLAYPAL"),PU_CACHE);

    if (screensaver_mode)
    {
        windowwidth = 0;
        windowheight = 0;
    }
    else
    {
        if (autoadjust_video_settings)
        {
            I_AutoAdjustSettings();
        }

        windowwidth = screen_width;
        windowheight = screen_height;

        screen_mode = I_FindScreenMode(windowwidth, windowheight);

        if (screen_mode == NULL)
        {
            I_Error("I_InitGraphics: Unable to find a screen mode small "
                    "enough for %ix%i", windowwidth, windowheight);
        }

        if (windowwidth != screen_mode->width
         || windowheight != screen_mode->height)
        {
            printf("I_InitGraphics: %s (%ix%i within %ix%i)\n",
                   WindowBoxType(screen_mode, windowwidth, windowheight),
                   screen_mode->width, screen_mode->height,
                   windowwidth, windowheight);
        }

        // Generate lookup tables before setting the video mode.

        if (screen_mode->InitMode != NULL)
        {
            screen_mode->InitMode(doompal);
        }
    }

    // Set up title and icon.  Windows cares about the ordering; this
    // has to be done before the call to SDL_SetVideoMode.

    I_InitWindowTitle();
    I_InitWindowIcon();

    // Set the video mode.

    flags |= SDL_SWSURFACE | SDL_HWPALETTE | SDL_DOUBLEBUF;

    if (fullscreen)
    {
        flags |= SDL_FULLSCREEN;
    }

    screen = SDL_SetVideoMode(windowwidth, windowheight, 8, flags);

    if (screen == NULL)
    {
        I_Error("Error setting video mode: %s\n", SDL_GetError());
    }

    // Start with a clear black screen
    // (screen will be flipped after we set the palette)

    if (SDL_LockSurface(screen) >= 0)
    {
        byte *screenpixels;
        int y;

        screenpixels = (byte *) screen->pixels;

        for (y=0; y<screen->h; ++y)
            memset(screenpixels + screen->pitch * y, 0, screen->w);

        SDL_UnlockSurface(screen);
    }

    // Set the palette

    I_SetPalette(doompal);
    SDL_SetColors(screen, palette, 0, 256);

    CreateCursors();

    UpdateFocus();
    UpdateGrab();

    // In screensaver mode, now find a screen_mode to use.

    if (screensaver_mode)
    {
        screen_mode = I_FindScreenMode(screen->w, screen->h);

        if (screen_mode == NULL)
        {
            I_Error("I_InitGraphics: Unable to find a screen mode small "
                    "enough for %ix%i", screen->w, screen->h);
        }

        // Generate lookup tables before setting the video mode.

        if (screen_mode->InitMode != NULL)
        {
            screen_mode->InitMode(doompal);
        }
    }
    
    // On some systems, it takes a second or so for the screen to settle
    // after changing modes.  We include the option to add a delay when
    // setting the screen mode, so that the game doesn't start immediately
    // with the player unable to see anything.

    if (fullscreen && !screensaver_mode)
    {
        SDL_Delay(startup_delay);
    }

    // Check if we have a native surface we can use
    // If we have to lock the screen, draw to a buffer and copy
    // Likewise if the screen pitch is not the same as the width
    // If we have to multiply, drawing is done to a separate 320x200 buf

    native_surface = !SDL_MUSTLOCK(screen) 
                  && screen_mode == &mode_scale_1x
                  && screen->pitch == SCREENWIDTH
                  && aspect_ratio_correct;

    // If not, allocate a buffer and copy from that buffer to the 
    // screen when we do an update

    if (native_surface)
    {
	I_VideoBuffer = (unsigned char *) screen->pixels;

        I_VideoBuffer += (screen->h - SCREENHEIGHT) / 2;
    }
    else
    {
	I_VideoBuffer = (unsigned char *) Z_Malloc (SCREENWIDTH * SCREENHEIGHT, 
                                                    PU_STATIC, NULL);
    }

    V_RestoreBuffer();

    // Clear the screen to black.

    memset(I_VideoBuffer, 0, SCREENWIDTH * SCREENHEIGHT);

    // We need SDL to give us translated versions of keys as well

    SDL_EnableUNICODE(1);

    // Repeat key presses - this is what Vanilla Doom does
    // Not sure about repeat rate - probably dependent on which DOS
    // driver is used.  This is good enough though.

    SDL_EnableKeyRepeat(SDL_DEFAULT_REPEAT_DELAY, SDL_DEFAULT_REPEAT_INTERVAL);

    // clear out any events waiting at the start and center the mouse
  
    while (SDL_PollEvent(&dummy));

    if (usemouse && !nomouse && (fullscreen || grabmouse))
    {
        CenterMouse();
    }

    initialised = true;

    // Call I_ShutdownGraphics on quit

    I_AtExit(I_ShutdownGraphics, true);
}

// Bind all variables controlling video options into the configuration
// file system.

void I_BindVideoVariables(void)
{
    M_BindVariable("use_mouse",                 &usemouse);
    M_BindVariable("autoadjust_video_settings", &autoadjust_video_settings);
    M_BindVariable("fullscreen",                &fullscreen);
    M_BindVariable("aspect_ratio_correct",      &aspect_ratio_correct);
    M_BindVariable("startup_delay",             &startup_delay);
    M_BindVariable("screen_width",              &screen_width);
    M_BindVariable("screen_height",             &screen_height);
    M_BindVariable("grabmouse",                 &grabmouse);
    M_BindVariable("mouse_acceleration",        &mouse_acceleration);
    M_BindVariable("mouse_threshold",           &mouse_threshold);
    M_BindVariable("video_driver",              &video_driver);
    M_BindVariable("usegamma",                  &usegamma);
    M_BindVariable("vanilla_keyboard_mapping",  &vanilla_keyboard_mapping);
    M_BindVariable("novert",                    &novert);
}
<|MERGE_RESOLUTION|>--- conflicted
+++ resolved
@@ -298,7 +298,6 @@
     if (!grabmouse)
         return false;
 
-<<<<<<< HEAD
     // Invoke the grabmouse callback function to determine whether
     // the mouse should be grabbed
 
@@ -310,30 +309,20 @@
     {
         return true;
     }
+
+#endif /* #ifndef _WIN32_WCE */
 }
 
 void I_SetGrabMouseCallback(grabmouse_callback_t func)
 {
     grabmouse_callback = func;
 }
-=======
-    // when menu is active or game is paused, release the mouse 
-
-    if (menuactive || paused)
-        return false;
->>>>>>> d4863b4c
 
 // Set the variable controlling FPS dots.
 
-<<<<<<< HEAD
 void I_DisplayFPSDots(boolean dots_on)
 {
     display_fps_dots = dots_on;
-=======
-    return (gamestate == GS_LEVEL) && !demoplayback;
-
-#endif /* #ifndef _WIN32_WCE */
->>>>>>> d4863b4c
 }
 
 // Update the value of window_focused when we get a focus event
