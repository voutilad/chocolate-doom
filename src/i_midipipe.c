//
// Copyright(C) 2013 James Haley et al.
// Copyright(C) 2017 Alex Mayfield
//
// This program is free software; you can redistribute it and/or
// modify it under the terms of the GNU General Public License
// as published by the Free Software Foundation; either version 2
// of the License, or (at your option) any later version.
//
// This program is distributed in the hope that it will be useful,
// but WITHOUT ANY WARRANTY; without even the implied warranty of
// MERCHANTABILITY or FITNESS FOR A PARTICULAR PURPOSE.  See the
// GNU General Public License for more details.
//
// DESCRIPTION:
//     Client Interface to RPC Midi Server
//

#if _WIN32

#include <stdlib.h>
#include <sys/stat.h>

#define WIN32_LEAN_AND_MEAN
#include <windows.h>

#include "i_midipipe.h"

#include "config.h"
#include "i_sound.h"
#include "i_timer.h"
#include "m_misc.h"
#include "net_packet.h"

#if defined(_DEBUG)
#define DEBUGOUT(s) puts(s)
#else
#define DEBUGOUT(s)
#endif

//=============================================================================
//
// Public Data
//

// True if the midi proces was initialized at least once and has not been
// explicitly shut down.  This remains true if the server is momentarily
// unreachable.
boolean midi_server_initialized;

// True if the current track is being handled via the MIDI server.
boolean midi_server_registered;

//=============================================================================
//
// Data
//

#define MIDIPIPE_MAX_WAIT 500 // Max amount of ms to wait for expected data.

static HANDLE  midi_process_in_reader;  // Input stream for midi process.
static HANDLE  midi_process_in_writer;
static HANDLE  midi_process_out_reader; // Output stream for midi process.
static HANDLE  midi_process_out_writer;

//=============================================================================
//
// Private functions
//

//
// FreePipes
//
// Free all pipes in use by this module.
//
static void FreePipes()
{
    if (midi_process_in_reader != NULL)
    {
        CloseHandle(midi_process_in_reader);
        midi_process_in_reader = NULL;
    }
    if (midi_process_in_writer != NULL)
    {
        CloseHandle(midi_process_in_writer);
        midi_process_in_writer = NULL;
    }
    if (midi_process_out_reader != NULL)
    {
        CloseHandle(midi_process_out_reader);
        midi_process_in_reader = NULL;
    }
    if (midi_process_out_writer != NULL)
    {
        CloseHandle(midi_process_out_writer);
        midi_process_out_writer = NULL;
    }
}

//
// UsingNativeMidi
//
// Enumerate all music decoders and return true if NATIVEMIDI is one of them.
//
// If this is the case, using the MIDI server is probably necessary.  If not,
// we're likely using Timidity and thus don't need to start the server.
//
static boolean UsingNativeMidi()
{
    int decoders = Mix_GetNumMusicDecoders();

    for (int i = 0;i < decoders;i++)
    {
        if (strcmp(Mix_GetMusicDecoder(i), "NATIVEMIDI") == 0)
        {
            return true;
        }
    }

    return false;
}

//
// WritePipe
//
// Writes packet data to the subprocess' standard in.
//
static boolean WritePipe(net_packet_t *packet)
{
    BOOL ok = WriteFile(midi_process_in_writer, packet->data, packet->len,
        NULL, NULL);

    if (!ok)
    {
        return false;
    }

    return true;
}

//
// ExpectPipe
//
// Expect the contents of a packet off of the subprocess' stdout.  If the
// response is unexpected, or doesn't arrive within a specific amuont of time,
// assume the subprocess is in an unknown state.
//
static boolean ExpectPipe(net_packet_t *packet)
{
    int start;
    BOOL ok;
    CHAR pipe_buffer[8192];
    DWORD pipe_buffer_read = 0;

    if (packet->len > sizeof(pipe_buffer))
    {
        // The size of the packet we're expecting is larger than our buffer
        // size, so bail out now.
        return false;
    }

    start = I_GetTimeMS();

    do
    {
        // Wait until we see exactly the amount of data we expect on the pipe.
        ok = PeekNamedPipe(midi_process_out_reader, NULL, 0, NULL,
            &pipe_buffer_read, NULL);
        if (!ok)
        {
            goto fail;
        }
        else if (pipe_buffer_read < packet->len)
        {
            I_Sleep(1);
            continue;
        }

        // Read precisely the number of bytes we're expecting, and no more.
        ok = ReadFile(midi_process_out_reader, pipe_buffer, packet->len,
            &pipe_buffer_read, NULL);
        if (!ok || pipe_buffer_read != packet->len)
        {
            goto fail;
        }

        // Compare our data buffer to the packet.
        if (memcmp(packet->data, pipe_buffer, packet->len) != 0)
        {
            goto fail;
        }

        return true;

        // Continue looping as long as we don't exceed our maximum wait time.
    } while (I_GetTimeMS() - start <= MIDIPIPE_MAX_WAIT);

fail:
    // TODO: Deal with the wedged process?
    return false;
}

//=============================================================================
//
// Protocol Commands
//

//
// I_MidiPipe_RegisterSong
//
// Tells the MIDI subprocess to load a specific filename for playing.  This
// function blocks until there is an acknowledgement from the server.
//
boolean I_MidiPipe_RegisterSong(char *filename)
{
    boolean ok;
    net_packet_t *packet;

    packet = NET_NewPacket(64);
    NET_WriteInt16(packet, NET_MIDIPIPE_PACKET_TYPE_REGISTER_SONG);
    NET_WriteString(packet, filename);
    ok = WritePipe(packet);
    NET_FreePacket(packet);

    if (!ok)
    {
        DEBUGOUT("I_MidiPipe_RegisterSong failed");
        return false;
    }

    packet = NET_NewPacket(2);
    NET_WriteInt16(packet, NET_MIDIPIPE_PACKET_TYPE_REGISTER_SONG_ACK);
    ok = ExpectPipe(packet);
    NET_FreePacket(packet);

    if (!ok)
    {
        DEBUGOUT("I_MidiPipe_RegisterSong ack failed");
        return false;
    }

    midi_server_registered = true;

    DEBUGOUT("I_MidiPipe_RegisterSong succeeded");
    return true;
}

//
// I_MidiPipe_SetVolume
//
// Tells the MIDI subprocess to set a specific volume for the song.
//
void I_MidiPipe_SetVolume(int vol)
{
    boolean ok;
    net_packet_t *packet;

    packet = NET_NewPacket(6);
    NET_WriteInt16(packet, NET_MIDIPIPE_PACKET_TYPE_SET_VOLUME);
    NET_WriteInt32(packet, vol);
    ok = WritePipe(packet);
    NET_FreePacket(packet);

    if (!ok)
    {
        DEBUGOUT("I_MidiPipe_SetVolume failed");
        return;
    }

    DEBUGOUT("I_MidiPipe_SetVolume succeeded");
}

//
// I_MidiPipe_PlaySong
//
// Tells the MIDI subprocess to play the currently loaded song.
//
void I_MidiPipe_PlaySong(int loops)
{
    boolean ok;
    net_packet_t *packet;

    packet = NET_NewPacket(6);
    NET_WriteInt16(packet, NET_MIDIPIPE_PACKET_TYPE_PLAY_SONG);
    NET_WriteInt32(packet, loops);
    ok = WritePipe(packet);
    NET_FreePacket(packet);

    if (!ok)
    {
        DEBUGOUT("I_MidiPipe_PlaySong failed");
        return;
    }

    DEBUGOUT("I_MidiPipe_PlaySong succeeded");
}

//
// I_MidiPipe_StopSong
//
// Tells the MIDI subprocess to stop playing the currently loaded song.
//
void I_MidiPipe_StopSong()
{
    boolean ok;
    net_packet_t *packet;

    packet = NET_NewPacket(2);
    NET_WriteInt16(packet, NET_MIDIPIPE_PACKET_TYPE_STOP_SONG);
    ok = WritePipe(packet);
    NET_FreePacket(packet);

    midi_server_registered = false;

    if (!ok)
    {
        DEBUGOUT("I_MidiPipe_StopSong failed");
        return;
    }

    DEBUGOUT("I_MidiPipe_StopSong succeeded");
}

//
// I_MidiPipe_ShutdownServer
//
// Tells the MIDI subprocess to shutdown.
//
void I_MidiPipe_ShutdownServer()
{
    boolean ok;
    net_packet_t *packet;

    packet = NET_NewPacket(2);
    NET_WriteInt16(packet, NET_MIDIPIPE_PACKET_TYPE_SHUTDOWN);
    ok = WritePipe(packet);
    NET_FreePacket(packet);

    FreePipes();

    midi_server_initialized = false;

    if (!ok)
    {
        DEBUGOUT("I_MidiPipe_ShutdownServer failed");
        return;
    }

    DEBUGOUT("I_MidiPipe_ShutdownServer succeeded");
}

//=============================================================================
//
// Public Interface
//

//
// I_MidiPipeInitServer
//
// Start up the MIDI server.
//
boolean I_MidiPipe_InitServer()
{
    size_t filename_len;
    struct stat sbuf;
    char filename[MAX_PATH + 1];
    char *fp = NULL;
    char *module = NULL;
    char *cmdline = NULL;
    SECURITY_ATTRIBUTES sec_attrs;
    PROCESS_INFORMATION proc_info;
    STARTUPINFO startup_info;
    BOOL ok;

    if (!UsingNativeMidi() || strlen(snd_musiccmd) > 0)
    {
        // If we're not using native MIDI, or if we're playing music through
        // an exteranl program, we don't need to start the server.
        return false;
    }

    memset(filename, 0, sizeof(filename));
    filename_len = GetModuleFileName(NULL, filename, MAX_PATH);

    // Remove filespec
    // TODO: Move this to m_misc?
    fp = &filename[filename_len];
    while (filename <= fp && *fp != DIR_SEPARATOR)
    {
        fp--;
    }
    *(fp + 1) = '\0';
    module = M_StringJoin(filename, PROGRAM_PREFIX "midiproc.exe", NULL);
    cmdline = M_StringJoin(module, " \"" PACKAGE_STRING "\"", NULL);

    // Look for executable file
    if(stat(module, &sbuf))
    {
        DEBUGOUT("Could not find midiproc");
        return false;
    }

    // Set up pipes
    memset(&sec_attrs, 0, sizeof(SECURITY_ATTRIBUTES));
    sec_attrs.nLength = sizeof(SECURITY_ATTRIBUTES);
    sec_attrs.bInheritHandle = TRUE;
    sec_attrs.lpSecurityDescriptor = NULL;

    if (!CreatePipe(&midi_process_in_reader, &midi_process_in_writer, &sec_attrs, 0))
    {
        DEBUGOUT("Could not initialize midiproc stdin");
        return false;
    }

    if (!SetHandleInformation(midi_process_in_writer, HANDLE_FLAG_INHERIT, 0))
    {
        DEBUGOUT("Could not disinherit midiproc stdin");
        return false;
    }

    if (!CreatePipe(&midi_process_out_reader, &midi_process_out_writer, &sec_attrs, 0))
    {
        DEBUGOUT("Could not initialize midiproc stdout/stderr");
        return false;
    }

    if (!SetHandleInformation(midi_process_out_reader, HANDLE_FLAG_INHERIT, 0))
    {
        DEBUGOUT("Could not disinherit midiproc stdin");
        return false;
    }

    // Launch the subprocess
    memset(&proc_info, 0, sizeof(proc_info));
    memset(&startup_info, 0, sizeof(startup_info));
    startup_info.cb = sizeof(startup_info);
    startup_info.hStdInput = midi_process_in_reader;
    startup_info.hStdOutput = midi_process_out_writer;
    startup_info.dwFlags = STARTF_USESTDHANDLES;

<<<<<<< HEAD
    BOOL ok = CreateProcess(TEXT(module), TEXT(cmdline), NULL, NULL, TRUE,
        0, NULL, NULL, &startup_info, &proc_info);
=======
    ok = CreateProcess(TEXT(module), TEXT(cmdline), NULL, NULL, TRUE,
        CREATE_NEW_CONSOLE, NULL, NULL, &startup_info, &proc_info);
>>>>>>> 73a90031

    if (!ok)
    {
        goto fail;
    }

    // Since the server has these handles, we don't need them anymore.
    CloseHandle(midi_process_in_reader);
    midi_process_in_reader = NULL;
    CloseHandle(midi_process_out_writer);
    midi_process_out_writer = NULL;

    midi_server_initialized = true;
    return true;

fail:
    FreePipes();
    free(cmdline);
    free(module);

    return false;
}

#endif
<|MERGE_RESOLUTION|>--- conflicted
+++ resolved
@@ -438,13 +438,8 @@
     startup_info.hStdOutput = midi_process_out_writer;
     startup_info.dwFlags = STARTF_USESTDHANDLES;
 
-<<<<<<< HEAD
-    BOOL ok = CreateProcess(TEXT(module), TEXT(cmdline), NULL, NULL, TRUE,
+    ok = CreateProcess(TEXT(module), TEXT(cmdline), NULL, NULL, TRUE,
         0, NULL, NULL, &startup_info, &proc_info);
-=======
-    ok = CreateProcess(TEXT(module), TEXT(cmdline), NULL, NULL, TRUE,
-        CREATE_NEW_CONSOLE, NULL, NULL, &startup_info, &proc_info);
->>>>>>> 73a90031
 
     if (!ok)
     {
