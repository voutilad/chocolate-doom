# Chocolate Doom w/ Telemetry
![Compile and Check](https://github.com/voutilad/chocolate-doom/workflows/Compile%20and%20Check/badge.svg?branch=personal)

This is an experimental fork of Chocolate Doom with the aim to
introduce telemetry output for observing the behavior of both player
and enemies during a game.

The [original Chocolate Doom README](./README.Original.md) is
preserved under a different name: `README.Original.md`.

## Building

In general, you can hack your way to a functional build system pretty
easily, but the best place to get a list of the 3rd party dependencies
is in the "Building Chocolate Doom on Windows" wiki page:

https://www.chocolate-doom.org/wiki/index.php/Building_Chocolate_Doom_on_Windows

I personally build and test on the following platforms:

<<<<<<< HEAD
- Ubuntu 20.04 LTS
- Windows 10 w/ msys2-x86_64 v20190524 (see notes for WSL2 below)
- OpenBSD-current
- macOS v10.15.3 (albeit very rarely these days)
=======
- Ubuntu 18.04 LTS (primarily via WSL2)
- Windows 10 w/ msys2-x86_32 v20200903
- OpenBSD-current (6.8 beta and newer...you may need to explicitly set `CC=clang`)
- macOS v10.15 (but only occasionally...ymmv)
>>>>>>> 0c84c49d

I do this primarily using the automake/autoconf tooling and the
resulting Makefiles, so if you have the proper dependencies (python,
SDL2, SDL_Net, SDL_Mixer, etc.) it should just work in building local
executables.

For instance, run the autogen script:

```bash
$ ./autogen.sh
```

> Note: if building on Win10 64-bit, I recommend running:
> `./autogen.sh --host=i686-w64-mingw32`

Then just build:

```bash
$ make
```

The resulting executable will be in `./src/` as `chocolate-doom` or
`chocolate-doom.exe` (on Windows). You don't need to build the install
package or bundled app, but if you do follow the official Chocolate
Doom docs from their wiki.

### Optional 3rd Party Dependencies
#### Kafka
If you'd like to add in Kafka support:
- build/install [librdkafka](https://github.com/edenhill/librdkafka)
- make sure you've followed the `librdkafka` docs for SASL2 support
- make sure it's accessible via `pkg-config`

If you'd like to disable building with `librdkafka`, pass
`--without-librdkafka` to `./configure`.

#### WebSockets
Right now, websocket support requires `libtls` from the
[LibreSSL](https://libressl.org) project.

### Leveraging WSL2 on Windows 10
Msys2/mingw can be challenging to get working if you're trying to use
`librdkafka` as a telemetry destination.

Using WSL2 can vastly simplify things, but you need to also do the
following (assuming you use VcXsrv):

- enable `X11Forwarding` in `/etc/ssh/sshd_config`
- disable "Native OpenGL" in VcXsrv session
- set `LIBGL_ALWAYS_INDIRECT=0` in your enviornment
- disable authentication in VcXsrv or learn how to get it working

Without the above, SDL2 seems to not work (at least as of Win10 v2004,
build 19041.508).

> Note: the above assumes using Ubuntu as the WSL2 environment

## Running

You should first configure Choclate Doom, specifically the telemetry
stuff I've build. After building the project per the above
instructions, run: `chocolate-doom` or `chocolate-doom.exe`.

Configure the display settings as you see fit...personally I recommend
turning off full-screen mode if you want to hack on things.

In the `Configure Telemetry` section, I've provided a few default
settings, but see the [TELEMETRY.md](/TELEMETRY.md) file for
documentation on configuration settings. (You can also hit `F1` in
that setup screen to pop a web browser to the latest documentation.)

## Telemetry
The event structure takes the following shape and is emitted in JSON:

```json
{
  "damage": 10,
  "counter": 479,
  "session": "7372d46f7d83f353d9e1c18f",
  "type": "hit",
  "frame": {
    "millis": 11829,
    "tic": 414
  },
  "actor": {
    "position": {
      "x": 82759579,
      "y": -186153129,
      "z": 0,
      "angle": 3292528640,
      "subsector": 140365466405016
    },
    "type": "player",
    "health": 100,
    "armor": 0,
    "id": 140365466484344
  },
  "target": {
    "position": {
      "x": 85983232,
      "y": -213909504,
      "z": -1048576,
      "angle": 1073741824,
      "subsector": 140365466404840
    },
    "type": "barrel",
    "health": 10,
    "id": 140365466491112
  }
}
```

The `target` is optional.

## Testing

Right now I have a hacky manual test that I also use for Valgrind (on
Linux) mostly. To build it (and run it at the same time) run:

```bash
$ make check
```

You can either use `make check` to run the test code or run the
resulting executable directly:

```bash
$ ./src/doom/test_events
```

You should see some console output:

```
----- TESTING MODE 1 -----
X_InitTelemetry: initialized filesystem logger writing to 'doom-1586357873.log'
X_InitTelemetry: enabled telemetry mode (1)
...log start
...log armor
...log weapon
...log enemy move
...log targeted
...log enemy killed
...log player move
...log player died
...stop
X_StopTelemetry: shut down telemetry service
----- TESTING MODE 2 -----
X_InitTelemetry: starting udp logger using SDL_Net v2.0.1
X_InitTelemetry: initialized udp logger to localhost:10666
X_InitTelemetry: enabled telemetry mode (2)
...log start
...log armor
...log weapon
...log enemy move
...log targeted
...log enemy killed
...log player move
...log player died
...stop
X_StopTelemetry: shut down telemetry service
```

If you want to use Valgrind to check for leaks, I suggest you run it
on the `test_events` binary to focus testing primarily on my changes
from the original chocolate-doom source.

## Copyright and License

This fork contains works from other authors in addition to
myself. Chocolate Doom is made available under the GPLv2. A copy is
provided in [COPYING.md](/COPYING.md).

Happy Hacking.<|MERGE_RESOLUTION|>--- conflicted
+++ resolved
@@ -18,17 +18,10 @@
 
 I personally build and test on the following platforms:
 
-<<<<<<< HEAD
 - Ubuntu 20.04 LTS
 - Windows 10 w/ msys2-x86_64 v20190524 (see notes for WSL2 below)
 - OpenBSD-current
-- macOS v10.15.3 (albeit very rarely these days)
-=======
-- Ubuntu 18.04 LTS (primarily via WSL2)
-- Windows 10 w/ msys2-x86_32 v20200903
-- OpenBSD-current (6.8 beta and newer...you may need to explicitly set `CC=clang`)
 - macOS v10.15 (but only occasionally...ymmv)
->>>>>>> 0c84c49d
 
 I do this primarily using the automake/autoconf tooling and the
 resulting Makefiles, so if you have the proper dependencies (python,
